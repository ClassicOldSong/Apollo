--- conflicted
+++ resolved
@@ -434,28 +434,17 @@
       };
     },
     created() {
-<<<<<<< HEAD
       this.loadApps();
 
-      fetch("/api/config", {
+      fetch("./api/config", {
         credentials: 'include'
       })
-=======
-      fetch("./api/apps")
-        .then((r) => r.json())
-        .then((r) => {
-          console.log(r);
-          this.apps = r.apps;
-        });
-
-      fetch("./api/config")
->>>>>>> d2be83fe
         .then(r => r.json())
         .then(r => this.platform = r.platform);
     },
     methods: {
       loadApps() {
-        fetch("/api/apps", {
+        fetch("./api/apps", {
           credentials: 'include'
         })
           .then(r => r.json())
@@ -470,7 +459,7 @@
       launchApp(app) {
         if (confirm(this.$t('apps.launch_warning'))) {
           app.launching = true;
-          fetch("/api/apps/launch?uuid=" + app.uuid, {
+          fetch("./api/apps/launch?uuid=" + app.uuid, {
             credentials: 'include',
             method: "POST",
           })
@@ -494,14 +483,10 @@
           "Are you sure to delete " + app.name + "?"
         );
         if (resp) {
-<<<<<<< HEAD
-          fetch("/api/apps/delete?uuid=" + app.uuid, {
+          fetch("./api/apps/delete?uuid=" + app.uuid, {
             credentials: 'include',
             method: "POST"
           }).then((r) => {
-=======
-          fetch("./api/apps/" + id, { method: "DELETE" }).then((r) => {
->>>>>>> d2be83fe
             if (r.status == 200) document.location.reload();
           });
         }
@@ -599,12 +584,8 @@
       },
       useCover(cover) {
         this.coverFinderBusy = true;
-<<<<<<< HEAD
-        fetch("/api/covers/upload", {
+        fetch("./api/covers/upload", {
           credentials: 'include',
-=======
-        fetch("./api/covers/upload", {
->>>>>>> d2be83fe
           method: "POST",
           body: JSON.stringify({
             key: cover.key,
@@ -619,14 +600,10 @@
       },
       save() {
         this.editForm["image-path"] = this.editForm["image-path"].toString().replace(/"/g, '');
-<<<<<<< HEAD
         delete this.editForm["launching"];
         delete this.editForm["id"];
-        fetch("/api/apps", {
+        fetch("./api/apps", {
           credentials: 'include',
-=======
-        fetch("./api/apps", {
->>>>>>> d2be83fe
           method: "POST",
           body: JSON.stringify(this.editForm),
         }).then((r) => {
