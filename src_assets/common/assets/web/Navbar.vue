--- conflicted
+++ resolved
@@ -1,14 +1,8 @@
 <template>
   <nav class="navbar navbar-light navbar-expand-lg navbar-background header">
-<<<<<<< HEAD
     <div class="container">
-      <a class="navbar-brand" href="/" title="Apollo">
-        <img src="/images/logo-apollo-45.png" height="45" alt="Apollo">
-=======
-    <div class="container-fluid">
-      <a class="navbar-brand" href="./" title="Sunshine">
-        <img src="/images/logo-sunshine-45.png" height="45" alt="Sunshine">
->>>>>>> d2be83fe
+      <a class="navbar-brand" href="./" title="Apollo">
+        <img src="./images/logo-apollo-45.png" height="45" alt="Apollo">
       </a>
       <button class="navbar-toggler" type="button" data-bs-toggle="collapse" data-bs-target="#navbarSupportedContent"
               aria-controls="navbarSupportedContent" aria-expanded="false" aria-label="Toggle navigation">
