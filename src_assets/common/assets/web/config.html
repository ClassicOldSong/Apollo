--- conflicted
+++ resolved
@@ -152,13 +152,10 @@
               "global_state_cmd": [],
               "server_cmd": [],
               "notify_pre_releases": "disabled",
-<<<<<<< HEAD
+              "system_tray": "enabled",
               "hide_tray_controls": "disabled",
               "enable_pairing": "enabled",
               "enable_discovery": "enabled",
-=======
-              "system_tray": "enabled",
->>>>>>> 1a96d135
             },
           },
           {
@@ -209,14 +206,10 @@
               "dd_config_revert_delay": 3000,
               "dd_config_revert_on_disconnect": "disabled",
               "dd_mode_remapping": {"mixed": [], "resolution_only": [], "refresh_rate_only": []},
-<<<<<<< HEAD
               "dd_wa_hdr_toggle": "disabled",
               "fallback_mode": "",
               "headless_mode": "disabled",
               "double_refreshrate": "disabled",
-              "dd_wa_hdr_toggle_delay": 0,
-=======
->>>>>>> 1a96d135
               "max_bitrate": 0,
               "minimum_fps_target": 0,
               "isolated_virtual_display_option": "disabled",
