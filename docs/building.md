# Building
Sunshine binaries are built using [CMake](https://cmake.org) and requires `cmake` > 3.25.

## Building Locally

### Dependencies

#### Linux
Dependencies vary depending on the distribution. You can reference our
[linux_build.sh](https://github.com/LizardByte/Sunshine/blob/master/scripts/linux_build.sh) script for a list of
dependencies we use in Debian-based and Fedora-based distributions. Please submit a PR if you would like to extend the
script to support other distributions.

##### CUDA Toolkit
Sunshine requires CUDA Toolkit for NVFBC capture. There are two caveats to CUDA:

1. The version installed depends on the version of GCC.
2. The version of CUDA you use will determine compatibility with various GPU generations.
   At the time of writing, the recommended version to use is CUDA ~11.8.
   See [CUDA compatibility](https://docs.nvidia.com/deploy/cuda-compatibility/index.html) for more info.

@tip{To install older versions, select the appropriate run file based on your desired CUDA version and architecture
according to [CUDA Toolkit Archive](https://developer.nvidia.com/cuda-toolkit-archive)}

#### macOS
You can either use [Homebrew](https://brew.sh) or [MacPorts](https://www.macports.org) to install dependencies.

##### Homebrew
```bash
dependencies=(
  "boost"  # Optional
  "cmake"
  "doxygen"  # Optional, for docs
  "graphviz"  # Optional, for docs
  "icu4c"  # Optional, if boost is not installed
  "miniupnpc"
  "ninja"
  "node"
  "openssl@3"
  "opus"
  "pkg-config"
)
brew install "${dependencies[@]}"
```

If there are issues with an SSL header that is not found:

@tabs{
  @tab{ Intel | ```bash
    ln -s /usr/local/opt/openssl/include/openssl /usr/local/include/openssl
    ```}
  @tab{ Apple Silicon | ```bash
    ln -s /opt/homebrew/opt/openssl/include/openssl /opt/homebrew/include/openssl
    ```
  }
}

##### MacPorts
```bash
dependencies=(
  "cmake"
  "curl"
  "doxygen"  # Optional, for docs
  "graphviz"  # Optional, for docs
  "libopus"
  "miniupnpc"
  "ninja"
  "npm9"
  "pkgconfig"
)
sudo port install "${dependencies[@]}"
```

#### Windows
First you need to install [MSYS2](https://www.msys2.org), then startup "MSYS2 UCRT64" and execute the following
commands.

##### Update all packages
```bash
pacman -Syu
```

##### Install dependencies
```bash
dependencies=(
  "git"
  "mingw-w64-ucrt-x86_64-boost"  # Optional
  "mingw-w64-ucrt-x86_64-cmake"
  "mingw-w64-ucrt-x86_64-cppwinrt"
<<<<<<< HEAD
  "mingw-w64-ucrt-x86_64-curl"
=======
  "mingw-w64-ucrt-x86_64-curl-winssl"
  "mingw-w64-ucrt-x86_64-doxygen"  # Optional, for docs... better to install official Doxygen
>>>>>>> 820180c9
  "mingw-w64-ucrt-x86_64-graphviz"  # Optional, for docs
  "mingw-w64-ucrt-x86_64-MinHook"
  "mingw-w64-ucrt-x86_64-miniupnpc"
  "mingw-w64-ucrt-x86_64-nlohmann-json"
  "mingw-w64-ucrt-x86_64-nodejs"
  "mingw-w64-ucrt-x86_64-nsis"
  "mingw-w64-ucrt-x86_64-onevpl"
  "mingw-w64-ucrt-x86_64-openssl"
  "mingw-w64-ucrt-x86_64-opus"
  "mingw-w64-ucrt-x86_64-toolchain"
)
pacman -S "${dependencies[@]}"
```

### Clone
Ensure [git](https://git-scm.com) is installed on your system, then clone the repository using the following command:

```bash
git clone https://github.com/lizardbyte/sunshine.git --recurse-submodules
cd sunshine
mkdir build
```

### Build

```bash
cmake -B build -G Ninja -S .
ninja -C build
```

@tip{Available build options can be found in
[options.cmake](https://github.com/LizardByte/Sunshine/blob/master/cmake/prep/options.cmake).}

### Package

@tabs{
  @tab{Linux | @tabs{
    @tab{deb | ```bash
      cpack -G DEB --config ./build/CPackConfig.cmake
      ```}
    @tab{rpm | ```bash
      cpack -G RPM --config ./build/CPackConfig.cmake
      ```}
  }}
  @tab{macOS | @tabs{
    @tab{DragNDrop | ```bash
      cpack -G DragNDrop --config ./build/CPackConfig.cmake
      ```}
  }}
  @tab{Windows | @tabs{
    @tab{Installer | ```bash
      cpack -G NSIS --config ./build/CPackConfig.cmake
      ```}
    @tab{Portable | ```bash
      cpack -G ZIP --config ./build/CPackConfig.cmake
      ```}
  }}
}

### Remote Build
It may be beneficial to build remotely in some cases. This will enable easier building on different operating systems.

1. Fork the project
2. Activate workflows
3. Trigger the *CI* workflow manually
4. Download the artifacts/binaries from the workflow run summary

<div class="section_buttons">

| Previous                              |                            Next |
|:--------------------------------------|--------------------------------:|
| [Troubleshooting](troubleshooting.md) | [Contributing](contributing.md) |

</div>

<details style="display: none;">
  <summary></summary>
  [TOC]
</details><|MERGE_RESOLUTION|>--- conflicted
+++ resolved
@@ -87,12 +87,8 @@
   "mingw-w64-ucrt-x86_64-boost"  # Optional
   "mingw-w64-ucrt-x86_64-cmake"
   "mingw-w64-ucrt-x86_64-cppwinrt"
-<<<<<<< HEAD
-  "mingw-w64-ucrt-x86_64-curl"
-=======
   "mingw-w64-ucrt-x86_64-curl-winssl"
   "mingw-w64-ucrt-x86_64-doxygen"  # Optional, for docs... better to install official Doxygen
->>>>>>> 820180c9
   "mingw-w64-ucrt-x86_64-graphviz"  # Optional, for docs
   "mingw-w64-ucrt-x86_64-MinHook"
   "mingw-w64-ucrt-x86_64-miniupnpc"
