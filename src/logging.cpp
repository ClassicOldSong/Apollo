/**
 * @file src/logging.cpp
 * @brief Definitions for logging related functions.
 */
// standard includes
#include <fstream>
#include <filesystem>
#include <iomanip>
#include <iostream>

// lib includes
#include <boost/core/null_deleter.hpp>
#include <boost/format.hpp>
#include <boost/log/attributes/clock.hpp>
#include <boost/log/common.hpp>
#include <boost/log/expressions.hpp>
#include <boost/log/sinks.hpp>
#include <boost/log/sources/severity_logger.hpp>
#include <display_device/logging.h>

// local includes
#include "logging.h"

extern "C" {
#include <libavutil/log.h>
}

using namespace std::literals;

namespace bl = boost::log;

boost::shared_ptr<boost::log::sinks::asynchronous_sink<boost::log::sinks::text_ostream_backend>> sink;

bl::sources::severity_logger<int> verbose(0);  // Dominating output
bl::sources::severity_logger<int> debug(1);  // Follow what is happening
bl::sources::severity_logger<int> info(2);  // Should be informed about
bl::sources::severity_logger<int> warning(3);  // Strange events
bl::sources::severity_logger<int> error(4);  // Recoverable errors
bl::sources::severity_logger<int> fatal(5);  // Unrecoverable errors
#ifdef SUNSHINE_TESTS
bl::sources::severity_logger<int> tests(10);  // Automatic tests output
#endif

BOOST_LOG_ATTRIBUTE_KEYWORD(severity, "Severity", int)

namespace logging {
  deinit_t::~deinit_t() {
    deinit();
  }

  void deinit() {
    log_flush();
    bl::core::get()->remove_sink(sink);
    sink.reset();
  }

  void formatter(const boost::log::record_view &view, boost::log::formatting_ostream &os) {
    constexpr const char *message = "Message";
    constexpr const char *severity = "Severity";

    auto log_level = view.attribute_values()[severity].extract<int>().get();

    std::string_view log_type;
    switch (log_level) {
      case 0:
        log_type = "Verbose: "sv;
        break;
      case 1:
        log_type = "Debug: "sv;
        break;
      case 2:
        log_type = "Info: "sv;
        break;
      case 3:
        log_type = "Warning: "sv;
        break;
      case 4:
        log_type = "Error: "sv;
        break;
      case 5:
        log_type = "Fatal: "sv;
        break;
#ifdef SUNSHINE_TESTS
      case 10:
        log_type = "Tests: "sv;
        break;
#endif
    };

    auto now = std::chrono::system_clock::now();
    auto ms = std::chrono::duration_cast<std::chrono::milliseconds>(
      now - std::chrono::time_point_cast<std::chrono::seconds>(now)
    );

    auto t = std::chrono::system_clock::to_time_t(now);
    auto lt = *std::localtime(&t);

    os << "["sv << std::put_time(&lt, "%Y-%m-%d %H:%M:%S.") << boost::format("%03u") % ms.count() << "]: "sv
       << log_type << view.attribute_values()[message].extract<std::string>();
  }

  [[nodiscard]] std::unique_ptr<deinit_t> init(int min_log_level, const std::string &log_file) {
    if (sink) {
      // Deinitialize the logging system before reinitializing it. This can probably only ever be hit in tests.
      deinit();
    }

    // Check if the log file exists and handle backup
    std::string backup_log_file = log_file + ".backup";
    if (std::filesystem::exists(log_file)) {
      // If the backup file exists, remove it
      if (std::filesystem::exists(backup_log_file)) {
        std::filesystem::remove(backup_log_file);
      }
      // Rename the current log file to the backup name
      std::filesystem::rename(log_file, backup_log_file);
    }

    setup_av_logging(min_log_level);
    setup_libdisplaydevice_logging(min_log_level);

    sink = boost::make_shared<text_sink>();

<<<<<<< HEAD
  #ifndef SUNSHINE_TESTS
    boost::shared_ptr<std::ostream> stream { &std::cout, boost::null_deleter() };
=======
#ifndef SUNSHINE_TESTS
    boost::shared_ptr<std::ostream> stream {&std::cout, boost::null_deleter()};
>>>>>>> dbba364e
    sink->locked_backend()->add_stream(stream);
  #endif
    sink->locked_backend()->add_stream(boost::make_shared<std::ofstream>(log_file));
    sink->set_filter(severity >= min_log_level);
    sink->set_formatter(&formatter);

    // Flush after each log record to ensure log file contents on disk isn't stale.
    // This is particularly important when running from a Windows service.
    sink->locked_backend()->auto_flush(true);

    bl::core::get()->add_sink(sink);
    return std::make_unique<deinit_t>();
  }

<<<<<<< HEAD

  void
  setup_av_logging(int min_log_level) {
=======
  void setup_av_logging(int min_log_level) {
>>>>>>> dbba364e
    if (min_log_level >= 1) {
      av_log_set_level(AV_LOG_QUIET);
    } else {
      av_log_set_level(AV_LOG_DEBUG);
    }
    av_log_set_callback([](void *ptr, int level, const char *fmt, va_list vl) {
      static int print_prefix = 1;
      char buffer[1024];

      av_log_format_line(ptr, level, fmt, vl, buffer, sizeof(buffer), &print_prefix);
      if (level <= AV_LOG_ERROR) {
        // We print AV_LOG_FATAL at the error level. FFmpeg prints things as fatal that
        // are expected in some cases, such as lack of codec support or similar things.
        BOOST_LOG(error) << buffer;
      } else if (level <= AV_LOG_WARNING) {
        BOOST_LOG(warning) << buffer;
      } else if (level <= AV_LOG_INFO) {
        BOOST_LOG(info) << buffer;
      } else if (level <= AV_LOG_VERBOSE) {
        // AV_LOG_VERBOSE is less verbose than AV_LOG_DEBUG
        BOOST_LOG(debug) << buffer;
      } else {
        BOOST_LOG(verbose) << buffer;
      }
    });
  }

  void setup_libdisplaydevice_logging(int min_log_level) {
    constexpr int min_level {static_cast<int>(display_device::Logger::LogLevel::verbose)};
    constexpr int max_level {static_cast<int>(display_device::Logger::LogLevel::fatal)};
    const auto log_level {static_cast<display_device::Logger::LogLevel>(std::min(std::max(min_level, min_log_level), max_level))};

    display_device::Logger::get().setLogLevel(log_level);
    display_device::Logger::get().setCustomCallback([](const display_device::Logger::LogLevel level, const std::string &message) {
      switch (level) {
        case display_device::Logger::LogLevel::verbose:
          BOOST_LOG(verbose) << message;
          break;
        case display_device::Logger::LogLevel::debug:
          BOOST_LOG(debug) << message;
          break;
        case display_device::Logger::LogLevel::info:
          BOOST_LOG(info) << message;
          break;
        case display_device::Logger::LogLevel::warning:
          BOOST_LOG(warning) << message;
          break;
        case display_device::Logger::LogLevel::error:
          BOOST_LOG(error) << message;
          break;
        case display_device::Logger::LogLevel::fatal:
          BOOST_LOG(fatal) << message;
          break;
      }
    });
  }

  void log_flush() {
    if (sink) {
      sink->flush();
    }
  }

  void print_help(const char *name) {
    std::cout
      << "Usage: "sv << name << " [options] [/path/to/configuration_file] [--cmd]"sv << std::endl
      << "    Any configurable option can be overwritten with: \"name=value\""sv << std::endl
      << std::endl
      << "    Note: The configuration will be created if it doesn't exist."sv << std::endl
      << std::endl
      << "    --help                    | print help"sv << std::endl
      << "    --creds username password | set user credentials for the Web manager"sv << std::endl
      << "    --version                 | print the version of sunshine"sv << std::endl
      << std::endl
      << "    flags"sv << std::endl
      << "        -0 | Read PIN from stdin"sv << std::endl
      << "        -1 | Do not load previously saved state and do retain any state after shutdown"sv << std::endl
      << "           | Effectively starting as if for the first time without overwriting any pairings with your devices"sv << std::endl
      << "        -2 | Force replacement of headers in video stream"sv << std::endl
      << "        -p | Enable/Disable UPnP"sv << std::endl
      << std::endl;
  }

  std::string bracket(const std::string &input) {
    return "["s + input + "]"s;
  }

  std::wstring bracket(const std::wstring &input) {
    return L"["s + input + L"]"s;
  }

}  // namespace logging<|MERGE_RESOLUTION|>--- conflicted
+++ resolved
@@ -121,13 +121,8 @@
 
     sink = boost::make_shared<text_sink>();
 
-<<<<<<< HEAD
-  #ifndef SUNSHINE_TESTS
-    boost::shared_ptr<std::ostream> stream { &std::cout, boost::null_deleter() };
-=======
 #ifndef SUNSHINE_TESTS
     boost::shared_ptr<std::ostream> stream {&std::cout, boost::null_deleter()};
->>>>>>> dbba364e
     sink->locked_backend()->add_stream(stream);
   #endif
     sink->locked_backend()->add_stream(boost::make_shared<std::ofstream>(log_file));
@@ -142,13 +137,7 @@
     return std::make_unique<deinit_t>();
   }
 
-<<<<<<< HEAD
-
-  void
-  setup_av_logging(int min_log_level) {
-=======
   void setup_av_logging(int min_log_level) {
->>>>>>> dbba364e
     if (min_log_level >= 1) {
       av_log_set_level(AV_LOG_QUIET);
     } else {
