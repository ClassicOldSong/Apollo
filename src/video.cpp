/**
 * @file src/video.cpp
 * @brief Definitions for video.
 */
// standard includes
#include <atomic>
#include <bitset>
#include <list>
#include <thread>

// lib includes
#include <boost/pointer_cast.hpp>

extern "C" {
#include <libavutil/imgutils.h>
#include <libavutil/mastering_display_metadata.h>
#include <libavutil/opt.h>
#include <libavutil/pixdesc.h>
}

// local includes
#include "process.h"
#include "cbs.h"
#include "config.h"
#include "display_device.h"
#include "globals.h"
#include "input.h"
#include "logging.h"
#include "nvenc/nvenc_base.h"
#include "platform/common.h"
#include "sync.h"
#include "video.h"

#ifdef _WIN32
  #include "platform/windows/virtual_display.h"
extern "C" {
  #include <libavutil/hwcontext_d3d11va.h>
}
#endif

using namespace std::literals;

namespace video {

  /**
   * @brief Check if we can allow probing for the encoders.
   * @return True if there should be no issues with the probing, false if we should prevent it.
   */
  bool allow_encoder_probing() {
    const auto devices {display_device::enumerate_devices()};

    // // If there are no devices, then either the API is not working correctly or OS does not support the lib.
    // // Either way we should not block the probing in this case as we can't tell what's wrong.
    // if (devices.empty()) {
    //   return true;
    // }

    if (devices.empty()) {
      #ifdef _WIN32
      // We'll create a temporary virtual display for probing anyways.
      if (proc::vDisplayDriverStatus == VDISPLAY::DRIVER_STATUS::OK) {
        return false;
      }
      #endif
        return true;
    }

    // Since Windows 11 24H2, it is possible that there will be no active devices present
    // for some reason (probably a bug). Trying to probe encoders in such a state locks/breaks the DXGI
    // and also the display device for Windows. So we must have at least 1 active device.
    const bool at_least_one_device_is_active = std::any_of(std::begin(devices), std::end(devices), [](const auto &device) {
      // If device has additional info, it is active.
      return static_cast<bool>(device.m_info);
    });

    if (at_least_one_device_is_active) {
      return true;
    }

    BOOST_LOG(error) << "No display devices are active at the moment! Cannot probe the encoders.";
    return false;
  }

  void free_ctx(AVCodecContext *ctx) {
    avcodec_free_context(&ctx);
  }

  void free_frame(AVFrame *frame) {
    av_frame_free(&frame);
  }

  void free_buffer(AVBufferRef *ref) {
    av_buffer_unref(&ref);
  }

  namespace nv {

    enum class profile_h264_e : int {
      high = 2,  ///< High profile
      high_444p = 3,  ///< High 4:4:4 Predictive profile
    };

    enum class profile_hevc_e : int {
      main = 0,  ///< Main profile
      main_10 = 1,  ///< Main 10 profile
      rext = 2,  ///< Rext profile
    };

  }  // namespace nv

  namespace qsv {

    enum class profile_h264_e : int {
      high = 100,  ///< High profile
      high_444p = 244,  ///< High 4:4:4 Predictive profile
    };

    enum class profile_hevc_e : int {
      main = 1,  ///< Main profile
      main_10 = 2,  ///< Main 10 profile
      rext = 4,  ///< RExt profile
    };

    enum class profile_av1_e : int {
      main = 1,  ///< Main profile
      high = 2,  ///< High profile
    };

  }  // namespace qsv

  util::Either<avcodec_buffer_t, int> dxgi_init_avcodec_hardware_input_buffer(platf::avcodec_encode_device_t *);
  util::Either<avcodec_buffer_t, int> vaapi_init_avcodec_hardware_input_buffer(platf::avcodec_encode_device_t *);
  util::Either<avcodec_buffer_t, int> cuda_init_avcodec_hardware_input_buffer(platf::avcodec_encode_device_t *);
  util::Either<avcodec_buffer_t, int> vt_init_avcodec_hardware_input_buffer(platf::avcodec_encode_device_t *);

  class avcodec_software_encode_device_t: public platf::avcodec_encode_device_t {
  public:
    int convert(platf::img_t &img) override {
      // If we need to add aspect ratio padding, we need to scale into an intermediate output buffer
      bool requires_padding = (sw_frame->width != sws_output_frame->width || sw_frame->height != sws_output_frame->height);

      // Setup the input frame using the caller's img_t
      sws_input_frame->data[0] = img.data;
      sws_input_frame->linesize[0] = img.row_pitch;

      // Perform color conversion and scaling to the final size
      auto status = sws_scale_frame(sws.get(), requires_padding ? sws_output_frame.get() : sw_frame.get(), sws_input_frame.get());
      if (status < 0) {
        char string[AV_ERROR_MAX_STRING_SIZE];
        BOOST_LOG(error) << "Couldn't scale frame: "sv << av_make_error_string(string, AV_ERROR_MAX_STRING_SIZE, status);
        return -1;
      }

      // If we require aspect ratio padding, copy the output frame into the final padded frame
      if (requires_padding) {
        auto fmt_desc = av_pix_fmt_desc_get((AVPixelFormat) sws_output_frame->format);
        auto planes = av_pix_fmt_count_planes((AVPixelFormat) sws_output_frame->format);
        for (int plane = 0; plane < planes; plane++) {
          auto shift_h = plane == 0 ? 0 : fmt_desc->log2_chroma_h;
          auto shift_w = plane == 0 ? 0 : fmt_desc->log2_chroma_w;
          auto offset = ((offsetW >> shift_w) * fmt_desc->comp[plane].step) + (offsetH >> shift_h) * sw_frame->linesize[plane];

          // Copy line-by-line to preserve leading padding for each row
          for (int line = 0; line < sws_output_frame->height >> shift_h; line++) {
            memcpy(sw_frame->data[plane] + offset + (line * sw_frame->linesize[plane]), sws_output_frame->data[plane] + (line * sws_output_frame->linesize[plane]), (size_t) (sws_output_frame->width >> shift_w) * fmt_desc->comp[plane].step);
          }
        }
      }

      // If frame is not a software frame, it means we still need to transfer from main memory
      // to vram memory
      if (frame->hw_frames_ctx) {
        auto status = av_hwframe_transfer_data(frame, sw_frame.get(), 0);
        if (status < 0) {
          char string[AV_ERROR_MAX_STRING_SIZE];
          BOOST_LOG(error) << "Failed to transfer image data to hardware frame: "sv << av_make_error_string(string, AV_ERROR_MAX_STRING_SIZE, status);
          return -1;
        }
      }

      return 0;
    }

    int set_frame(AVFrame *frame, AVBufferRef *hw_frames_ctx) override {
      this->frame = frame;

      // If it's a hwframe, allocate buffers for hardware
      if (hw_frames_ctx) {
        hw_frame.reset(frame);

        if (av_hwframe_get_buffer(hw_frames_ctx, frame, 0)) {
          return -1;
        }
      } else {
        sw_frame.reset(frame);
      }

      return 0;
    }

    void apply_colorspace() override {
      auto avcodec_colorspace = avcodec_colorspace_from_sunshine_colorspace(colorspace);
      sws_setColorspaceDetails(sws.get(), sws_getCoefficients(SWS_CS_DEFAULT), 0, sws_getCoefficients(avcodec_colorspace.software_format), avcodec_colorspace.range - 1, 0, 1 << 16, 1 << 16);
    }

    /**
     * When preserving aspect ratio, ensure that padding is black
     */
    void prefill() {
      auto frame = sw_frame ? sw_frame.get() : this->frame;
      av_frame_get_buffer(frame, 0);
      av_frame_make_writable(frame);
      ptrdiff_t linesize[4] = {frame->linesize[0], frame->linesize[1], frame->linesize[2], frame->linesize[3]};
      av_image_fill_black(frame->data, linesize, (AVPixelFormat) frame->format, frame->color_range, frame->width, frame->height);
    }

    int init(int in_width, int in_height, AVFrame *frame, AVPixelFormat format, bool hardware) {
      // If the device used is hardware, yet the image resides on main memory
      if (hardware) {
        sw_frame.reset(av_frame_alloc());

        sw_frame->width = frame->width;
        sw_frame->height = frame->height;
        sw_frame->format = format;
      } else {
        this->frame = frame;
      }

      // Fill aspect ratio padding in the destination frame
      prefill();

      auto out_width = frame->width;
      auto out_height = frame->height;

      // Ensure aspect ratio is maintained
      auto scalar = std::fminf((float) out_width / in_width, (float) out_height / in_height);
      out_width = in_width * scalar;
      out_height = in_height * scalar;

      sws_input_frame.reset(av_frame_alloc());
      sws_input_frame->width = in_width;
      sws_input_frame->height = in_height;
      sws_input_frame->format = AV_PIX_FMT_BGR0;

      sws_output_frame.reset(av_frame_alloc());
      sws_output_frame->width = out_width;
      sws_output_frame->height = out_height;
      sws_output_frame->format = format;

      // Result is always positive
      offsetW = (frame->width - out_width) / 2;
      offsetH = (frame->height - out_height) / 2;

      sws.reset(sws_alloc_context());
      if (!sws) {
        return -1;
      }

      AVDictionary *options {nullptr};
      av_dict_set_int(&options, "srcw", sws_input_frame->width, 0);
      av_dict_set_int(&options, "srch", sws_input_frame->height, 0);
      av_dict_set_int(&options, "src_format", sws_input_frame->format, 0);
      av_dict_set_int(&options, "dstw", sws_output_frame->width, 0);
      av_dict_set_int(&options, "dsth", sws_output_frame->height, 0);
      av_dict_set_int(&options, "dst_format", sws_output_frame->format, 0);
      av_dict_set_int(&options, "sws_flags", SWS_LANCZOS | SWS_ACCURATE_RND, 0);
      av_dict_set_int(&options, "threads", config::video.min_threads, 0);

      auto status = av_opt_set_dict(sws.get(), &options);
      av_dict_free(&options);
      if (status < 0) {
        char string[AV_ERROR_MAX_STRING_SIZE];
        BOOST_LOG(error) << "Failed to set SWS options: "sv << av_make_error_string(string, AV_ERROR_MAX_STRING_SIZE, status);
        return -1;
      }

      status = sws_init_context(sws.get(), nullptr, nullptr);
      if (status < 0) {
        char string[AV_ERROR_MAX_STRING_SIZE];
        BOOST_LOG(error) << "Failed to initialize SWS: "sv << av_make_error_string(string, AV_ERROR_MAX_STRING_SIZE, status);
        return -1;
      }

      return 0;
    }

    // Store ownership when frame is hw_frame
    avcodec_frame_t hw_frame;

    avcodec_frame_t sw_frame;
    avcodec_frame_t sws_input_frame;
    avcodec_frame_t sws_output_frame;
    sws_t sws;

    // Offset of input image to output frame in pixels
    int offsetW;
    int offsetH;
  };

  enum flag_e : uint32_t {
    DEFAULT = 0,  ///< Default flags
    PARALLEL_ENCODING = 1 << 1,  ///< Capture and encoding can run concurrently on separate threads
    H264_ONLY = 1 << 2,  ///< When HEVC is too heavy
    LIMITED_GOP_SIZE = 1 << 3,  ///< Some encoders don't like it when you have an infinite GOP_SIZE. e.g. VAAPI
    SINGLE_SLICE_ONLY = 1 << 4,  ///< Never use multiple slices. Older intel iGPU's ruin it for everyone else
    CBR_WITH_VBR = 1 << 5,  ///< Use a VBR rate control mode to simulate CBR
    RELAXED_COMPLIANCE = 1 << 6,  ///< Use FF_COMPLIANCE_UNOFFICIAL compliance mode
    NO_RC_BUF_LIMIT = 1 << 7,  ///< Don't set rc_buffer_size
    REF_FRAMES_INVALIDATION = 1 << 8,  ///< Support reference frames invalidation
    ALWAYS_REPROBE = 1 << 9,  ///< This is an encoder of last resort and we want to aggressively probe for a better one
    YUV444_SUPPORT = 1 << 10,  ///< Encoder may support 4:4:4 chroma sampling depending on hardware
    ASYNC_TEARDOWN = 1 << 11,  ///< Encoder supports async teardown on a different thread
  };

  class avcodec_encode_session_t: public encode_session_t {
  public:
    avcodec_encode_session_t() = default;

    avcodec_encode_session_t(avcodec_ctx_t &&avcodec_ctx, std::unique_ptr<platf::avcodec_encode_device_t> encode_device, int inject):
        avcodec_ctx {std::move(avcodec_ctx)},
        device {std::move(encode_device)},
        inject {inject} {
    }

    avcodec_encode_session_t(avcodec_encode_session_t &&other) noexcept = default;

    ~avcodec_encode_session_t() {
      // Order matters here because the context relies on the hwdevice still being valid
      avcodec_ctx.reset();
      device.reset();
    }

    // Ensure objects are destroyed in the correct order
    avcodec_encode_session_t &operator=(avcodec_encode_session_t &&other) {
      device = std::move(other.device);
      avcodec_ctx = std::move(other.avcodec_ctx);
      replacements = std::move(other.replacements);
      sps = std::move(other.sps);
      vps = std::move(other.vps);

      inject = other.inject;

      return *this;
    }

    int convert(platf::img_t &img) override {
      if (!device) {
        return -1;
      }
      return device->convert(img);
    }

    void request_idr_frame() override {
      if (device && device->frame) {
        auto &frame = device->frame;
        frame->pict_type = AV_PICTURE_TYPE_I;
        frame->flags |= AV_FRAME_FLAG_KEY;
      }
    }

    void request_normal_frame() override {
      if (device && device->frame) {
        auto &frame = device->frame;
        frame->pict_type = AV_PICTURE_TYPE_NONE;
        frame->flags &= ~AV_FRAME_FLAG_KEY;
      }
    }

    void invalidate_ref_frames(int64_t first_frame, int64_t last_frame) override {
      BOOST_LOG(error) << "Encoder doesn't support reference frame invalidation";
      request_idr_frame();
    }

    avcodec_ctx_t avcodec_ctx;
    std::unique_ptr<platf::avcodec_encode_device_t> device;

    std::vector<packet_raw_t::replace_t> replacements;

    cbs::nal_t sps;
    cbs::nal_t vps;

    // inject sps/vps data into idr pictures
    int inject;
  };

  class nvenc_encode_session_t: public encode_session_t {
  public:
    nvenc_encode_session_t(std::unique_ptr<platf::nvenc_encode_device_t> encode_device):
        device(std::move(encode_device)) {
    }

    int convert(platf::img_t &img) override {
      if (!device) {
        return -1;
      }
      return device->convert(img);
    }

    void request_idr_frame() override {
      force_idr = true;
    }

    void request_normal_frame() override {
      force_idr = false;
    }

    void invalidate_ref_frames(int64_t first_frame, int64_t last_frame) override {
      if (!device || !device->nvenc) {
        return;
      }

      if (!device->nvenc->invalidate_ref_frames(first_frame, last_frame)) {
        force_idr = true;
      }
    }

    nvenc::nvenc_encoded_frame encode_frame(uint64_t frame_index) {
      if (!device || !device->nvenc) {
        return {};
      }

      auto result = device->nvenc->encode_frame(frame_index, force_idr);
      force_idr = false;
      return result;
    }

  private:
    std::unique_ptr<platf::nvenc_encode_device_t> device;
    bool force_idr = false;
  };

  struct sync_session_ctx_t {
    safe::signal_t *join_event;
    safe::mail_raw_t::event_t<bool> shutdown_event;
    safe::mail_raw_t::queue_t<packet_t> packets;
    safe::mail_raw_t::event_t<bool> idr_events;
    safe::mail_raw_t::event_t<hdr_info_t> hdr_events;
    safe::mail_raw_t::event_t<input::touch_port_t> touch_port_events;

    config_t config;
    int frame_nr;
    void *channel_data;
  };

  struct sync_session_t {
    sync_session_ctx_t *ctx;
    std::unique_ptr<encode_session_t> session;
  };

  using encode_session_ctx_queue_t = safe::queue_t<sync_session_ctx_t>;
  using encode_e = platf::capture_e;

  struct capture_ctx_t {
    img_event_t images;
    config_t config;
  };

  struct capture_thread_async_ctx_t {
    std::shared_ptr<safe::queue_t<capture_ctx_t>> capture_ctx_queue;
    std::thread capture_thread;

    safe::signal_t reinit_event;
    const encoder_t *encoder_p;
    sync_util::sync_t<std::weak_ptr<platf::display_t>> display_wp;
  };

  struct capture_thread_sync_ctx_t {
    encode_session_ctx_queue_t encode_session_ctx_queue {30};
  };

  int start_capture_sync(capture_thread_sync_ctx_t &ctx);
  void end_capture_sync(capture_thread_sync_ctx_t &ctx);
  int start_capture_async(capture_thread_async_ctx_t &ctx);
  void end_capture_async(capture_thread_async_ctx_t &ctx);

  // Keep a reference counter to ensure the capture thread only runs when other threads have a reference to the capture thread
  auto capture_thread_async = safe::make_shared<capture_thread_async_ctx_t>(start_capture_async, end_capture_async);
  auto capture_thread_sync = safe::make_shared<capture_thread_sync_ctx_t>(start_capture_sync, end_capture_sync);

#ifdef _WIN32
  encoder_t nvenc {
    "nvenc"sv,
    std::make_unique<encoder_platform_formats_nvenc>(
      platf::mem_type_e::dxgi,
      platf::pix_fmt_e::nv12,
      platf::pix_fmt_e::p010,
      platf::pix_fmt_e::ayuv,
      platf::pix_fmt_e::yuv444p16
    ),
    {
      {},  // Common options
      {},  // SDR-specific options
      {},  // HDR-specific options
      {},  // YUV444 SDR-specific options
      {},  // YUV444 HDR-specific options
      {},  // Fallback options
      "av1_nvenc"s,
    },
    {
      {},  // Common options
      {},  // SDR-specific options
      {},  // HDR-specific options
      {},  // YUV444 SDR-specific options
      {},  // YUV444 HDR-specific options
      {},  // Fallback options
      "hevc_nvenc"s,
    },
    {
      {},  // Common options
      {},  // SDR-specific options
      {},  // HDR-specific options
      {},  // YUV444 SDR-specific options
      {},  // YUV444 HDR-specific options
      {},  // Fallback options
      "h264_nvenc"s,
    },
    PARALLEL_ENCODING | REF_FRAMES_INVALIDATION | YUV444_SUPPORT | ASYNC_TEARDOWN  // flags
  };
#elif !defined(__APPLE__)
  encoder_t nvenc {
    "nvenc"sv,
    std::make_unique<encoder_platform_formats_avcodec>(
  #ifdef _WIN32
      AV_HWDEVICE_TYPE_D3D11VA,
      AV_HWDEVICE_TYPE_NONE,
      AV_PIX_FMT_D3D11,
  #else
      AV_HWDEVICE_TYPE_CUDA,
      AV_HWDEVICE_TYPE_NONE,
      AV_PIX_FMT_CUDA,
  #endif
      AV_PIX_FMT_NV12,
      AV_PIX_FMT_P010,
      AV_PIX_FMT_NONE,
      AV_PIX_FMT_NONE,
  #ifdef _WIN32
      dxgi_init_avcodec_hardware_input_buffer
  #else
      cuda_init_avcodec_hardware_input_buffer
  #endif
    ),
    {
      // Common options
      {
        {"delay"s, 0},
        {"forced-idr"s, 1},
        {"zerolatency"s, 1},
        {"surfaces"s, 1},
        {"filler_data"s, false},
        {"preset"s, &config::video.nv_legacy.preset},
        {"tune"s, NV_ENC_TUNING_INFO_ULTRA_LOW_LATENCY},
        {"rc"s, NV_ENC_PARAMS_RC_CBR},
        {"multipass"s, &config::video.nv_legacy.multipass},
        {"aq"s, &config::video.nv_legacy.aq},
      },
      {},  // SDR-specific options
      {},  // HDR-specific options
      {},  // YUV444 SDR-specific options
      {},  // YUV444 HDR-specific options
      {},  // Fallback options
      "av1_nvenc"s,
    },
    {
      // Common options
      {
        {"delay"s, 0},
        {"forced-idr"s, 1},
        {"zerolatency"s, 1},
        {"surfaces"s, 1},
        {"preset"s, &config::video.nv_legacy.preset},
        {"tune"s, NV_ENC_TUNING_INFO_ULTRA_LOW_LATENCY},
        {"rc"s, NV_ENC_PARAMS_RC_CBR},
        {"multipass"s, &config::video.nv_legacy.multipass},
        {"aq"s, &config::video.nv_legacy.aq},
      },
      {
        // SDR-specific options
        {"profile"s, (int) nv::profile_hevc_e::main},
      },
      {
        // HDR-specific options
        {"profile"s, (int) nv::profile_hevc_e::main_10},
      },
      {},  // YUV444 SDR-specific options
      {},  // YUV444 HDR-specific options
      {},  // Fallback options
      "hevc_nvenc"s,
    },
    {
      {
        {"delay"s, 0},
        {"forced-idr"s, 1},
        {"zerolatency"s, 1},
        {"surfaces"s, 1},
        {"preset"s, &config::video.nv_legacy.preset},
        {"tune"s, NV_ENC_TUNING_INFO_ULTRA_LOW_LATENCY},
        {"rc"s, NV_ENC_PARAMS_RC_CBR},
        {"coder"s, &config::video.nv_legacy.h264_coder},
        {"multipass"s, &config::video.nv_legacy.multipass},
        {"aq"s, &config::video.nv_legacy.aq},
      },
      {
        // SDR-specific options
        {"profile"s, (int) nv::profile_h264_e::high},
      },
      {},  // HDR-specific options
      {},  // YUV444 SDR-specific options
      {},  // YUV444 HDR-specific options
      {},  // Fallback options
      "h264_nvenc"s,
    },
    PARALLEL_ENCODING
  };
#endif

#ifdef _WIN32
  encoder_t quicksync {
    "quicksync"sv,
    std::make_unique<encoder_platform_formats_avcodec>(
      AV_HWDEVICE_TYPE_D3D11VA,
      AV_HWDEVICE_TYPE_QSV,
      AV_PIX_FMT_QSV,
      AV_PIX_FMT_NV12,
      AV_PIX_FMT_P010,
      AV_PIX_FMT_VUYX,
      AV_PIX_FMT_XV30,
      dxgi_init_avcodec_hardware_input_buffer
    ),
    {
      // Common options
      {
        {"preset"s, &config::video.qsv.qsv_preset},
        {"forced_idr"s, 1},
        {"async_depth"s, 1},
        {"low_delay_brc"s, 1},
        {"low_power"s, 1},
      },
      {
        // SDR-specific options
        {"profile"s, (int) qsv::profile_av1_e::main},
      },
      {
        // HDR-specific options
        {"profile"s, (int) qsv::profile_av1_e::main},
      },
      {
        // YUV444 SDR-specific options
        {"profile"s, (int) qsv::profile_av1_e::high},
      },
      {
        // YUV444 HDR-specific options
        {"profile"s, (int) qsv::profile_av1_e::high},
      },
      {},  // Fallback options
      "av1_qsv"s,
    },
    {
      // Common options
      {
        {"preset"s, &config::video.qsv.qsv_preset},
        {"forced_idr"s, 1},
        {"async_depth"s, 1},
        {"low_delay_brc"s, 1},
        {"low_power"s, 1},
        {"recovery_point_sei"s, 0},
        {"pic_timing_sei"s, 0},
      },
      {
        // SDR-specific options
        {"profile"s, (int) qsv::profile_hevc_e::main},
      },
      {
        // HDR-specific options
        {"profile"s, (int) qsv::profile_hevc_e::main_10},
      },
      {
        // YUV444 SDR-specific options
        {"profile"s, (int) qsv::profile_hevc_e::rext},
      },
      {
        // YUV444 HDR-specific options
        {"profile"s, (int) qsv::profile_hevc_e::rext},
      },
      {
        // Fallback options
        {"low_power"s, []() {
           return config::video.qsv.qsv_slow_hevc ? 0 : 1;
         }},
      },
      "hevc_qsv"s,
    },
    {
      // Common options
      {
        {"preset"s, &config::video.qsv.qsv_preset},
        {"cavlc"s, &config::video.qsv.qsv_cavlc},
        {"forced_idr"s, 1},
        {"async_depth"s, 1},
        {"low_delay_brc"s, 1},
        {"low_power"s, 1},
        {"recovery_point_sei"s, 0},
        {"vcm"s, 1},
        {"pic_timing_sei"s, 0},
        {"max_dec_frame_buffering"s, 1},
      },
      {
        // SDR-specific options
        {"profile"s, (int) qsv::profile_h264_e::high},
      },
      {},  // HDR-specific options
      {
        // YUV444 SDR-specific options
        {"profile"s, (int) qsv::profile_h264_e::high_444p},
      },
      {},  // YUV444 HDR-specific options
      {
        // Fallback options
        {"low_power"s, 0},  // Some old/low-end Intel GPUs don't support low power encoding
      },
      "h264_qsv"s,
    },
    PARALLEL_ENCODING | CBR_WITH_VBR | RELAXED_COMPLIANCE | NO_RC_BUF_LIMIT | YUV444_SUPPORT
  };

  encoder_t amdvce {
    "amdvce"sv,
    std::make_unique<encoder_platform_formats_avcodec>(
      AV_HWDEVICE_TYPE_D3D11VA,
      AV_HWDEVICE_TYPE_NONE,
      AV_PIX_FMT_D3D11,
      AV_PIX_FMT_NV12,
      AV_PIX_FMT_P010,
      AV_PIX_FMT_NONE,
      AV_PIX_FMT_NONE,
      dxgi_init_avcodec_hardware_input_buffer
    ),
    {
      // Common options
      {
        {"filler_data"s, false},
        {"forced_idr"s, 1},
        {"latency"s, "lowest_latency"s},
        {"skip_frame"s, 0},
        {"log_to_dbg"s, []() {
           return config::sunshine.min_log_level < 2 ? 1 : 0;
         }},
        {"preencode"s, &config::video.amd.amd_preanalysis},
        {"quality"s, &config::video.amd.amd_quality_av1},
        {"rc"s, &config::video.amd.amd_rc_av1},
        {"usage"s, &config::video.amd.amd_usage_av1},
        {"enforce_hrd"s, &config::video.amd.amd_enforce_hrd},
      },
      {},  // SDR-specific options
      {},  // HDR-specific options
      {},  // YUV444 SDR-specific options
      {},  // YUV444 HDR-specific options
      {},  // Fallback options
      "av1_amf"s,
    },
    {
      // Common options
      {
        {"filler_data"s, false},
        {"forced_idr"s, 1},
        {"latency"s, 1},
        {"skip_frame"s, 0},
        {"log_to_dbg"s, []() {
           return config::sunshine.min_log_level < 2 ? 1 : 0;
         }},
        {"gops_per_idr"s, 1},
        {"header_insertion_mode"s, "idr"s},
        {"preencode"s, &config::video.amd.amd_preanalysis},
        {"quality"s, &config::video.amd.amd_quality_hevc},
        {"rc"s, &config::video.amd.amd_rc_hevc},
        {"usage"s, &config::video.amd.amd_usage_hevc},
        {"vbaq"s, &config::video.amd.amd_vbaq},
        {"enforce_hrd"s, &config::video.amd.amd_enforce_hrd},
        {"level"s, [](const config_t &cfg) {
           auto size = cfg.width * cfg.height;
           // For 4K and below, try to use level 5.1 or 5.2 if possible
           if (size <= 8912896) {
             if (size * cfg.framerate <= 534773760) {
               return "5.1"s;
             } else if (size * cfg.framerate <= 1069547520) {
               return "5.2"s;
             }
           }
           return "auto"s;
         }},
      },
      {},  // SDR-specific options
      {},  // HDR-specific options
      {},  // YUV444 SDR-specific options
      {},  // YUV444 HDR-specific options
      {},  // Fallback options
      "hevc_amf"s,
    },
    {
      // Common options
      {
        {"filler_data"s, false},
        {"forced_idr"s, 1},
        {"latency"s, 1},
        {"frame_skipping"s, 0},
        {"log_to_dbg"s, []() {
           return config::sunshine.min_log_level < 2 ? 1 : 0;
         }},
        {"preencode"s, &config::video.amd.amd_preanalysis},
        {"quality"s, &config::video.amd.amd_quality_h264},
        {"rc"s, &config::video.amd.amd_rc_h264},
        {"usage"s, &config::video.amd.amd_usage_h264},
        {"vbaq"s, &config::video.amd.amd_vbaq},
        {"enforce_hrd"s, &config::video.amd.amd_enforce_hrd},
      },
      {},  // SDR-specific options
      {},  // HDR-specific options
      {},  // YUV444 SDR-specific options
      {},  // YUV444 HDR-specific options
      {
        // Fallback options
        {"usage"s, 2 /* AMF_VIDEO_ENCODER_USAGE_LOW_LATENCY */},  // Workaround for https://github.com/GPUOpen-LibrariesAndSDKs/AMF/issues/410
      },
      "h264_amf"s,
    },
    PARALLEL_ENCODING
  };
#endif

  encoder_t software {
    "software"sv,
    std::make_unique<encoder_platform_formats_avcodec>(
      AV_HWDEVICE_TYPE_NONE,
      AV_HWDEVICE_TYPE_NONE,
      AV_PIX_FMT_NONE,
      AV_PIX_FMT_YUV420P,
      AV_PIX_FMT_YUV420P10,
      AV_PIX_FMT_YUV444P,
      AV_PIX_FMT_YUV444P10,
      nullptr
    ),
    {
      // libsvtav1 takes different presets than libx264/libx265.
      // We set an infinite GOP length, use a low delay prediction structure,
      // force I frames to be key frames, and set max bitrate to default to work
      // around a FFmpeg bug with CBR mode.
      {
        {"svtav1-params"s, "keyint=-1:pred-struct=1:force-key-frames=1:mbr=0"s},
        {"preset"s, &config::video.sw.svtav1_preset},
      },
      {},  // SDR-specific options
      {},  // HDR-specific options
      {},  // YUV444 SDR-specific options
      {},  // YUV444 HDR-specific options
      {},  // Fallback options

#ifdef ENABLE_BROKEN_AV1_ENCODER
           // Due to bugs preventing on-demand IDR frames from working and very poor
           // real-time encoding performance, we do not enable libsvtav1 by default.
           // It is only suitable for testing AV1 until the IDR frame issue is fixed.
      "libsvtav1"s,
#else
      {},
#endif
    },
    {
      // x265's Info SEI is so long that it causes the IDR picture data to be
      // kicked to the 2nd packet in the frame, breaking Moonlight's parsing logic.
      // It also looks like gop_size isn't passed on to x265, so we have to set
      // 'keyint=-1' in the parameters ourselves.
      {
        {"forced-idr"s, 1},
        {"x265-params"s, "info=0:keyint=-1"s},
        {"preset"s, &config::video.sw.sw_preset},
        {"tune"s, &config::video.sw.sw_tune},
      },
      {},  // SDR-specific options
      {},  // HDR-specific options
      {},  // YUV444 SDR-specific options
      {},  // YUV444 HDR-specific options
      {},  // Fallback options
      "libx265"s,
    },
    {
      // Common options
      {
        {"preset"s, &config::video.sw.sw_preset},
        {"tune"s, &config::video.sw.sw_tune},
      },
      {},  // SDR-specific options
      {},  // HDR-specific options
      {},  // YUV444 SDR-specific options
      {},  // YUV444 HDR-specific options
      {},  // Fallback options
      "libx264"s,
    },
    H264_ONLY | PARALLEL_ENCODING | ALWAYS_REPROBE | YUV444_SUPPORT
  };

#ifdef __linux__
  encoder_t vaapi {
    "vaapi"sv,
    std::make_unique<encoder_platform_formats_avcodec>(
      AV_HWDEVICE_TYPE_VAAPI,
      AV_HWDEVICE_TYPE_NONE,
      AV_PIX_FMT_VAAPI,
      AV_PIX_FMT_NV12,
      AV_PIX_FMT_P010,
      AV_PIX_FMT_NONE,
      AV_PIX_FMT_NONE,
      vaapi_init_avcodec_hardware_input_buffer
    ),
    {
      // Common options
      {
        {"async_depth"s, 1},
        {"idr_interval"s, std::numeric_limits<int>::max()},
      },
      {},  // SDR-specific options
      {},  // HDR-specific options
      {},  // YUV444 SDR-specific options
      {},  // YUV444 HDR-specific options
      {},  // Fallback options
      "av1_vaapi"s,
    },
    {
      // Common options
      {
        {"async_depth"s, 1},
        {"sei"s, 0},
        {"idr_interval"s, std::numeric_limits<int>::max()},
      },
      {},  // SDR-specific options
      {},  // HDR-specific options
      {},  // YUV444 SDR-specific options
      {},  // YUV444 HDR-specific options
      {},  // Fallback options
      "hevc_vaapi"s,
    },
    {
      // Common options
      {
        {"async_depth"s, 1},
        {"sei"s, 0},
        {"idr_interval"s, std::numeric_limits<int>::max()},
      },
      {},  // SDR-specific options
      {},  // HDR-specific options
      {},  // YUV444 SDR-specific options
      {},  // YUV444 HDR-specific options
      {},  // Fallback options
      "h264_vaapi"s,
    },
    // RC buffer size will be set in platform code if supported
    LIMITED_GOP_SIZE | PARALLEL_ENCODING | NO_RC_BUF_LIMIT
  };
#endif

#ifdef __APPLE__
  encoder_t videotoolbox {
    "videotoolbox"sv,
    std::make_unique<encoder_platform_formats_avcodec>(
      AV_HWDEVICE_TYPE_VIDEOTOOLBOX,
      AV_HWDEVICE_TYPE_NONE,
      AV_PIX_FMT_VIDEOTOOLBOX,
      AV_PIX_FMT_NV12,
      AV_PIX_FMT_P010,
      AV_PIX_FMT_NONE,
      AV_PIX_FMT_NONE,
      vt_init_avcodec_hardware_input_buffer
    ),
    {
      // Common options
      {
        {"allow_sw"s, &config::video.vt.vt_allow_sw},
        {"require_sw"s, &config::video.vt.vt_require_sw},
        {"realtime"s, &config::video.vt.vt_realtime},
        {"prio_speed"s, 1},
        {"max_ref_frames"s, 1},
      },
      {},  // SDR-specific options
      {},  // HDR-specific options
      {},  // YUV444 SDR-specific options
      {},  // YUV444 HDR-specific options
      {},  // Fallback options
      "av1_videotoolbox"s,
    },
    {
      // Common options
      {
        {"allow_sw"s, &config::video.vt.vt_allow_sw},
        {"require_sw"s, &config::video.vt.vt_require_sw},
        {"realtime"s, &config::video.vt.vt_realtime},
        {"prio_speed"s, 1},
        {"max_ref_frames"s, 1},
      },
      {},  // SDR-specific options
      {},  // HDR-specific options
      {},  // YUV444 SDR-specific options
      {},  // YUV444 HDR-specific options
      {},  // Fallback options
      "hevc_videotoolbox"s,
    },
    {
      // Common options
      {
        {"allow_sw"s, &config::video.vt.vt_allow_sw},
        {"require_sw"s, &config::video.vt.vt_require_sw},
        {"realtime"s, &config::video.vt.vt_realtime},
        {"prio_speed"s, 1},
        {"max_ref_frames"s, 1},
      },
      {},  // SDR-specific options
      {},  // HDR-specific options
      {},  // YUV444 SDR-specific options
      {},  // YUV444 HDR-specific options
      {
        // Fallback options
        {"flags"s, "-low_delay"},
      },
      "h264_videotoolbox"s,
    },
    DEFAULT
  };
#endif

  static const std::vector<encoder_t *> encoders {
#ifndef __APPLE__
    &nvenc,
#endif
#ifdef _WIN32
    &quicksync,
    &amdvce,
#endif
#ifdef __linux__
    &vaapi,
#endif
#ifdef __APPLE__
    &videotoolbox,
#endif
    &software
  };

  static encoder_t *chosen_encoder;
  int active_hevc_mode;
  int active_av1_mode;
  bool last_encoder_probe_supported_ref_frames_invalidation = false;
  std::array<bool, 3> last_encoder_probe_supported_yuv444_for_codec = {
    true,
    true,
    true
  };

  void reset_display(std::shared_ptr<platf::display_t> &disp, const platf::mem_type_e &type, const std::string &display_name, const config_t &config) {
    // We try this twice, in case we still get an error on reinitialization
    for (int x = 0; x < 2; ++x) {
      disp.reset();
      disp = platf::display(type, display_name, config);
      if (disp) {
        break;
      }

      // The capture code depends on us to sleep between failures
      std::this_thread::sleep_for(200ms);
    }
  }

  /**
   * @brief Update the list of display names before or during a stream.
   * @details This will attempt to keep `current_display_index` pointing at the same display.
   * @param dev_type The encoder device type used for display lookup.
   * @param display_names The list of display names to repopulate.
   * @param current_display_index The current display index or -1 if not yet known.
   */
  void refresh_displays(platf::mem_type_e dev_type, std::vector<std::string> &display_names, int &current_display_index, std::string &preferred_display_name) {
    // It is possible that the output name may be empty even if it wasn't before (device disconnected) or vice-versa
    const auto output_name { display_device::map_output_name(config::video.output_name) };
    std::string current_display_name = preferred_display_name;

    // If we have a current display index, let's start with that
    if (current_display_name.empty() && current_display_index >= 0 && current_display_index < display_names.size()) {
      current_display_name = display_names.at(current_display_index);
    }

    // Refresh the display names
    auto old_display_names = std::move(display_names);
    display_names = platf::display_names(dev_type);

    // If we now have no displays, let's put the old display array back and fail
    if (display_names.empty() && !old_display_names.empty()) {
      BOOST_LOG(error) << "No displays were found after reenumeration!"sv;
      display_names = std::move(old_display_names);
      return;
    } else if (display_names.empty()) {
      display_names.emplace_back(output_name);
    }

    // We now have a new display name list, so reset the index back to 0
    current_display_index = 0;

    if (current_display_name.empty()) {
      current_display_name = display_device::map_output_name(config::video.output_name);
    }

    // If we had a name previously, let's try to find it in the new list
    if (!current_display_name.empty()) {
      for (int x = 0; x < display_names.size(); ++x) {
        if (display_names[x] == current_display_name) {
          current_display_index = x;
          return;
        }
      }

      // The old display was removed, so we'll start back at the first display again
      BOOST_LOG(warning) << "Previous active display ["sv << current_display_name << "] is no longer present"sv;
    } else {
      for (int x = 0; x < display_names.size(); ++x) {
        if (display_names[x] == output_name) {
          current_display_index = x;
          return;
        }
      }
    }
  }

  void refresh_displays(platf::mem_type_e dev_type, std::vector<std::string> &display_names, int &current_display_index) {
    static std::string empty_str = "";
    refresh_displays(dev_type, display_names, current_display_index, empty_str);
  }

  void captureThread(
    std::shared_ptr<safe::queue_t<capture_ctx_t>> capture_ctx_queue,
    sync_util::sync_t<std::weak_ptr<platf::display_t>> &display_wp,
    safe::signal_t &reinit_event,
    const encoder_t &encoder
  ) {
    std::vector<capture_ctx_t> capture_ctxs;

    auto fg = util::fail_guard([&]() {
      capture_ctx_queue->stop();

      // Stop all sessions listening to this thread
      for (auto &capture_ctx : capture_ctxs) {
        capture_ctx.images->stop();
      }
      for (auto &capture_ctx : capture_ctx_queue->unsafe()) {
        capture_ctx.images->stop();
      }
    });

    auto switch_display_event = mail::man->event<int>(mail::switch_display);

    // Wait for the initial capture context or a request to stop the queue
    auto initial_capture_ctx = capture_ctx_queue->pop();
    if (!initial_capture_ctx) {
      return;
    }
    capture_ctxs.emplace_back(std::move(*initial_capture_ctx));

    std::vector<std::string> display_names;
    int display_p = -1;
    std::shared_ptr<platf::display_t> disp;
    if (!proc::proc.display_name.empty()) {
      disp = platf::display(encoder.platform_formats->dev_type, proc::proc.display_name, capture_ctxs.front().config);
    }
    if (!disp) {
      // Get all the monitor names now, rather than at boot, to
      // get the most up-to-date list available monitors
      refresh_displays(encoder.platform_formats->dev_type, display_names, display_p);
      disp = platf::display(encoder.platform_formats->dev_type, display_names[display_p], capture_ctxs.front().config);
      if (disp) {
        proc::proc.display_name = display_names[display_p];
      } else {
        return;
      }
    }

    display_wp = disp;

    constexpr auto capture_buffer_size = 12;
    std::list<std::shared_ptr<platf::img_t>> imgs(capture_buffer_size);

    std::vector<std::optional<std::chrono::steady_clock::time_point>> imgs_used_timestamps;
    const std::chrono::seconds trim_timeot = 3s;
    auto trim_imgs = [&]() {
      // count allocated and used within current pool
      size_t allocated_count = 0;
      size_t used_count = 0;
      for (const auto &img : imgs) {
        if (img) {
          allocated_count += 1;
          if (img.use_count() > 1) {
            used_count += 1;
          }
        }
      }

      // remember the timestamp of currently used count
      const auto now = std::chrono::steady_clock::now();
      if (imgs_used_timestamps.size() <= used_count) {
        imgs_used_timestamps.resize(used_count + 1);
      }
      imgs_used_timestamps[used_count] = now;

      // decide whether to trim allocated unused above the currently used count
      // based on last used timestamp and universal timeout
      size_t trim_target = used_count;
      for (size_t i = used_count; i < imgs_used_timestamps.size(); i++) {
        if (imgs_used_timestamps[i] && now - *imgs_used_timestamps[i] < trim_timeot) {
          trim_target = i;
        }
      }

      // trim allocated unused above the newly decided trim target
      if (allocated_count > trim_target) {
        size_t to_trim = allocated_count - trim_target;
        // prioritize trimming least recently used
        for (auto it = imgs.rbegin(); it != imgs.rend(); it++) {
          auto &img = *it;
          if (img && img.use_count() == 1) {
            img.reset();
            to_trim -= 1;
            if (to_trim == 0) {
              break;
            }
          }
        }
        // forget timestamps that no longer relevant
        imgs_used_timestamps.resize(trim_target + 1);
      }
    };

    auto pull_free_image_callback = [&](std::shared_ptr<platf::img_t> &img_out) -> bool {
      img_out.reset();
      while (capture_ctx_queue->running()) {
        // pick first allocated but unused
        for (auto it = imgs.begin(); it != imgs.end(); it++) {
          if (*it && it->use_count() == 1) {
            img_out = *it;
            if (it != imgs.begin()) {
              // move image to the front of the list to prioritize its reusal
              imgs.erase(it);
              imgs.push_front(img_out);
            }
            break;
          }
        }
        // otherwise pick first unallocated
        if (!img_out) {
          for (auto it = imgs.begin(); it != imgs.end(); it++) {
            if (!*it) {
              // allocate image
              *it = disp->alloc_img();
              img_out = *it;
              if (it != imgs.begin()) {
                // move image to the front of the list to prioritize its reusal
                imgs.erase(it);
                imgs.push_front(img_out);
              }
              break;
            }
          }
        }
        if (img_out) {
          // trim allocated but unused portion of the pool based on timeouts
          trim_imgs();
          img_out->frame_timestamp.reset();
          return true;
        } else {
          // sleep and retry if image pool is full
          std::this_thread::sleep_for(1ms);
        }
      }
      return false;
    };

    // Capture takes place on this thread
    platf::adjust_thread_priority(platf::thread_priority_e::critical);

    while (capture_ctx_queue->running()) {
      bool artificial_reinit = false;

      auto push_captured_image_callback = [&](std::shared_ptr<platf::img_t> &&img, bool frame_captured) -> bool {
        KITTY_WHILE_LOOP(auto capture_ctx = std::begin(capture_ctxs), capture_ctx != std::end(capture_ctxs), {
          if (!capture_ctx->images->running()) {
            capture_ctx = capture_ctxs.erase(capture_ctx);

            continue;
          }

          if (frame_captured) {
            capture_ctx->images->raise(img);
          }

          ++capture_ctx;
        })

        if (!capture_ctx_queue->running()) {
          return false;
        }

        while (capture_ctx_queue->peek()) {
          capture_ctxs.emplace_back(std::move(*capture_ctx_queue->pop()));
        }

        if (switch_display_event->peek()) {
          artificial_reinit = true;
          return false;
        }

        return true;
      };

      auto status = disp->capture(push_captured_image_callback, pull_free_image_callback, &display_cursor);

      if (artificial_reinit && status != platf::capture_e::error) {
        status = platf::capture_e::reinit;

        artificial_reinit = false;
      }

      switch (status) {
        case platf::capture_e::reinit:
          {
            reinit_event.raise(true);

            // Some classes of images contain references to the display --> display won't delete unless img is deleted
            for (auto &img : imgs) {
              img.reset();
            }

            // display_wp is modified in this thread only
            // Wait for the other shared_ptr's of display to be destroyed.
            // New displays will only be created in this thread.
            while (display_wp->use_count() != 1) {
              // Free images that weren't consumed by the encoders. These can reference the display and prevent
              // the ref count from reaching 1. We do this here rather than on the encoder thread to avoid race
              // conditions where the encoding loop might free a good frame after reinitializing if we capture
              // a new frame here before the encoder has finished reinitializing.
              KITTY_WHILE_LOOP(auto capture_ctx = std::begin(capture_ctxs), capture_ctx != std::end(capture_ctxs), {
                if (!capture_ctx->images->running()) {
                  capture_ctx = capture_ctxs.erase(capture_ctx);
                  continue;
                }

                while (capture_ctx->images->peek()) {
                  capture_ctx->images->pop();
                }

                ++capture_ctx;
              });

              std::this_thread::sleep_for(20ms);
            }

            while (capture_ctx_queue->running()) {
              // Release the display before reenumerating displays, since some capture backends
              // only support a single display session per device/application.
              disp.reset();

              // Refresh display names since a display removal might have caused the reinitialization
              refresh_displays(encoder.platform_formats->dev_type, display_names, display_p, proc::proc.display_name);

              // Process any pending display switch with the new list of displays
              if (switch_display_event->peek()) {
                display_p = std::clamp(*switch_display_event->pop(), 0, (int) display_names.size() - 1);
              }

              // reset_display() will sleep between retries
              reset_display(disp, encoder.platform_formats->dev_type, display_names[display_p], capture_ctxs.front().config);
              if (disp) {
                proc::proc.display_name = display_names[display_p];
                break;
              }
            }
            if (!disp) {
              return;
            }

            display_wp = disp;

            reinit_event.reset();
            continue;
          }
        case platf::capture_e::error:
        case platf::capture_e::ok:
        case platf::capture_e::timeout:
        case platf::capture_e::interrupted:
          return;
        default:
          BOOST_LOG(error) << "Unrecognized capture status ["sv << (int) status << ']';
          return;
      }
    }
  }

  int encode_avcodec(int64_t frame_nr, avcodec_encode_session_t &session, safe::mail_raw_t::queue_t<packet_t> &packets, void *channel_data, std::optional<std::chrono::steady_clock::time_point> frame_timestamp) {
    auto &frame = session.device->frame;
    frame->pts = frame_nr;

    auto &ctx = session.avcodec_ctx;

    auto &sps = session.sps;
    auto &vps = session.vps;

    // send the frame to the encoder
    auto ret = avcodec_send_frame(ctx.get(), frame);
    if (ret < 0) {
      char err_str[AV_ERROR_MAX_STRING_SIZE] {0};
      BOOST_LOG(error) << "Could not send a frame for encoding: "sv << av_make_error_string(err_str, AV_ERROR_MAX_STRING_SIZE, ret);

      return -1;
    }

    while (ret >= 0) {
      auto packet = std::make_unique<packet_raw_avcodec>();
      auto av_packet = packet.get()->av_packet;

      ret = avcodec_receive_packet(ctx.get(), av_packet);
      if (ret == AVERROR(EAGAIN) || ret == AVERROR_EOF) {
        return 0;
      } else if (ret < 0) {
        return ret;
      }

      if (av_packet->flags & AV_PKT_FLAG_KEY) {
        BOOST_LOG(debug) << "Frame "sv << frame_nr << ": IDR Keyframe (AV_FRAME_FLAG_KEY)"sv;
      }

      if ((frame->flags & AV_FRAME_FLAG_KEY) && !(av_packet->flags & AV_PKT_FLAG_KEY)) {
        BOOST_LOG(error) << "Encoder did not produce IDR frame when requested!"sv;
      }

      if (session.inject) {
        if (session.inject == 1) {
          auto h264 = cbs::make_sps_h264(ctx.get(), av_packet);

          sps = std::move(h264.sps);
        } else {
          auto hevc = cbs::make_sps_hevc(ctx.get(), av_packet);

          sps = std::move(hevc.sps);
          vps = std::move(hevc.vps);

          session.replacements.emplace_back(
            std::string_view((char *) std::begin(vps.old), vps.old.size()),
            std::string_view((char *) std::begin(vps._new), vps._new.size())
          );
        }

        session.inject = 0;

        session.replacements.emplace_back(
          std::string_view((char *) std::begin(sps.old), sps.old.size()),
          std::string_view((char *) std::begin(sps._new), sps._new.size())
        );
      }

      if (av_packet && av_packet->pts == frame_nr) {
        packet->frame_timestamp = frame_timestamp;
      }

      packet->replacements = &session.replacements;
      packet->channel_data = channel_data;
      packets->raise(std::move(packet));
    }

    return 0;
  }

  int encode_nvenc(int64_t frame_nr, nvenc_encode_session_t &session, safe::mail_raw_t::queue_t<packet_t> &packets, void *channel_data, std::optional<std::chrono::steady_clock::time_point> frame_timestamp) {
    auto encoded_frame = session.encode_frame(frame_nr);
    if (encoded_frame.data.empty()) {
      BOOST_LOG(error) << "NvENC returned empty packet";
      return -1;
    }

    if (frame_nr != encoded_frame.frame_index) {
      BOOST_LOG(error) << "NvENC frame index mismatch " << frame_nr << " " << encoded_frame.frame_index;
    }

    auto packet = std::make_unique<packet_raw_generic>(std::move(encoded_frame.data), encoded_frame.frame_index, encoded_frame.idr);
    packet->channel_data = channel_data;
    packet->after_ref_frame_invalidation = encoded_frame.after_ref_frame_invalidation;
    packet->frame_timestamp = frame_timestamp;
    packets->raise(std::move(packet));

    return 0;
  }

  int encode(int64_t frame_nr, encode_session_t &session, safe::mail_raw_t::queue_t<packet_t> &packets, void *channel_data, std::optional<std::chrono::steady_clock::time_point> frame_timestamp) {
    if (auto avcodec_session = dynamic_cast<avcodec_encode_session_t *>(&session)) {
      return encode_avcodec(frame_nr, *avcodec_session, packets, channel_data, frame_timestamp);
    } else if (auto nvenc_session = dynamic_cast<nvenc_encode_session_t *>(&session)) {
      return encode_nvenc(frame_nr, *nvenc_session, packets, channel_data, frame_timestamp);
    }

    return -1;
  }

  std::unique_ptr<avcodec_encode_session_t> make_avcodec_encode_session(
    platf::display_t *disp,
    const encoder_t &encoder,
    const config_t &config,
    int width,
    int height,
    std::unique_ptr<platf::avcodec_encode_device_t> encode_device
  ) {
    auto platform_formats = dynamic_cast<const encoder_platform_formats_avcodec *>(encoder.platform_formats.get());
    if (!platform_formats) {
      return nullptr;
    }

    bool hardware = platform_formats->avcodec_base_dev_type != AV_HWDEVICE_TYPE_NONE;

    auto &video_format = encoder.codec_from_config(config);
    if (!video_format[encoder_t::PASSED] || !disp->is_codec_supported(video_format.name, config)) {
      BOOST_LOG(error) << encoder.name << ": "sv << video_format.name << " mode not supported"sv;
      return nullptr;
    }

    if (config.dynamicRange && !video_format[encoder_t::DYNAMIC_RANGE]) {
      BOOST_LOG(error) << video_format.name << ": dynamic range not supported"sv;
      return nullptr;
    }

    if (config.chromaSamplingType == 1 && !video_format[encoder_t::YUV444]) {
      BOOST_LOG(error) << video_format.name << ": YUV 4:4:4 not supported"sv;
      return nullptr;
    }

    auto codec = avcodec_find_encoder_by_name(video_format.name.c_str());
    if (!codec) {
      BOOST_LOG(error) << "Couldn't open ["sv << video_format.name << ']';

      return nullptr;
    }

    auto colorspace = encode_device->colorspace;
    auto sw_fmt = (colorspace.bit_depth == 8 && config.chromaSamplingType == 0)  ? platform_formats->avcodec_pix_fmt_8bit :
                  (colorspace.bit_depth == 8 && config.chromaSamplingType == 1)  ? platform_formats->avcodec_pix_fmt_yuv444_8bit :
                  (colorspace.bit_depth == 10 && config.chromaSamplingType == 0) ? platform_formats->avcodec_pix_fmt_10bit :
                  (colorspace.bit_depth == 10 && config.chromaSamplingType == 1) ? platform_formats->avcodec_pix_fmt_yuv444_10bit :
                                                                                   AV_PIX_FMT_NONE;

    // Allow up to 1 retry to apply the set of fallback options.
    //
    // Note: If we later end up needing multiple sets of
    // fallback options, we may need to allow more retries
    // to try applying each set.
    avcodec_ctx_t ctx;
    for (int retries = 0; retries < 2; retries++) {
      ctx.reset(avcodec_alloc_context3(codec));
      ctx->width = config.width;
      ctx->height = config.height;
      ctx->time_base = AVRational {1, config.framerate};
      ctx->framerate = AVRational {config.framerate, 1};

      switch (config.videoFormat) {
        case 0:
          // 10-bit h264 encoding is not supported by our streaming protocol
          assert(!config.dynamicRange);
          ctx->profile = (config.chromaSamplingType == 1) ? FF_PROFILE_H264_HIGH_444_PREDICTIVE : FF_PROFILE_H264_HIGH;
          break;

        case 1:
          if (config.chromaSamplingType == 1) {
            // HEVC uses the same RExt profile for both 8 and 10 bit YUV 4:4:4 encoding
            ctx->profile = FF_PROFILE_HEVC_REXT;
          } else {
            ctx->profile = config.dynamicRange ? FF_PROFILE_HEVC_MAIN_10 : FF_PROFILE_HEVC_MAIN;
          }
          break;

        case 2:
          // AV1 supports both 8 and 10 bit encoding with the same Main profile
          // but YUV 4:4:4 sampling requires High profile
          ctx->profile = (config.chromaSamplingType == 1) ? FF_PROFILE_AV1_HIGH : FF_PROFILE_AV1_MAIN;
          break;
      }

      // B-frames delay decoder output, so never use them
      ctx->max_b_frames = 0;

      // Use an infinite GOP length since I-frames are generated on demand
      ctx->gop_size = encoder.flags & LIMITED_GOP_SIZE ?
                        std::numeric_limits<std::int16_t>::max() :
                        std::numeric_limits<int>::max();

      ctx->keyint_min = std::numeric_limits<int>::max();

      // Some client decoders have limits on the number of reference frames
      if (config.numRefFrames) {
        if (video_format[encoder_t::REF_FRAMES_RESTRICT]) {
          ctx->refs = config.numRefFrames;
        } else {
          BOOST_LOG(warning) << "Client requested reference frame limit, but encoder doesn't support it!"sv;
        }
      }

      // We forcefully reset the flags to avoid clash on reuse of AVCodecContext
      ctx->flags = 0;
      ctx->flags |= AV_CODEC_FLAG_CLOSED_GOP | AV_CODEC_FLAG_LOW_DELAY;

      ctx->flags2 |= AV_CODEC_FLAG2_FAST;

      auto avcodec_colorspace = avcodec_colorspace_from_sunshine_colorspace(colorspace);

      ctx->color_range = avcodec_colorspace.range;
      ctx->color_primaries = avcodec_colorspace.primaries;
      ctx->color_trc = avcodec_colorspace.transfer_function;
      ctx->colorspace = avcodec_colorspace.matrix;

      // Used by cbs::make_sps_hevc
      ctx->sw_pix_fmt = sw_fmt;

      if (hardware) {
        avcodec_buffer_t encoding_stream_context;

        ctx->pix_fmt = platform_formats->avcodec_dev_pix_fmt;

        // Create the base hwdevice context
        auto buf_or_error = platform_formats->init_avcodec_hardware_input_buffer(encode_device.get());
        if (buf_or_error.has_right()) {
          return nullptr;
        }
        encoding_stream_context = std::move(buf_or_error.left());

        // If this encoder requires derivation from the base, derive the desired type
        if (platform_formats->avcodec_derived_dev_type != AV_HWDEVICE_TYPE_NONE) {
          avcodec_buffer_t derived_context;

          // Allow the hwdevice to prepare for this type of context to be derived
          if (encode_device->prepare_to_derive_context(platform_formats->avcodec_derived_dev_type)) {
            return nullptr;
          }

          auto err = av_hwdevice_ctx_create_derived(&derived_context, platform_formats->avcodec_derived_dev_type, encoding_stream_context.get(), 0);
          if (err) {
            char err_str[AV_ERROR_MAX_STRING_SIZE] {0};
            BOOST_LOG(error) << "Failed to derive device context: "sv << av_make_error_string(err_str, AV_ERROR_MAX_STRING_SIZE, err);

            return nullptr;
          }

          encoding_stream_context = std::move(derived_context);
        }

        // Initialize avcodec hardware frames
        {
          avcodec_buffer_t frame_ref {av_hwframe_ctx_alloc(encoding_stream_context.get())};

          auto frame_ctx = (AVHWFramesContext *) frame_ref->data;
          frame_ctx->format = ctx->pix_fmt;
          frame_ctx->sw_format = sw_fmt;
          frame_ctx->height = ctx->height;
          frame_ctx->width = ctx->width;
          frame_ctx->initial_pool_size = 0;

          // Allow the hwdevice to modify hwframe context parameters
          encode_device->init_hwframes(frame_ctx);

          if (auto err = av_hwframe_ctx_init(frame_ref.get()); err < 0) {
            return nullptr;
          }

          ctx->hw_frames_ctx = av_buffer_ref(frame_ref.get());
        }

        ctx->slices = config.slicesPerFrame;
      } else /* software */ {
        ctx->pix_fmt = sw_fmt;

        // Clients will request for the fewest slices per frame to get the
        // most efficient encode, but we may want to provide more slices than
        // requested to ensure we have enough parallelism for good performance.
        ctx->slices = std::max(config.slicesPerFrame, config::video.min_threads);
      }

      if (encoder.flags & SINGLE_SLICE_ONLY) {
        ctx->slices = 1;
      }

      ctx->thread_type = FF_THREAD_SLICE;
      ctx->thread_count = ctx->slices;

      AVDictionary *options {nullptr};
      auto handle_option = [&options, &config](const encoder_t::option_t &option) {
        std::visit(
          util::overloaded {
            [&](int v) {
              av_dict_set_int(&options, option.name.c_str(), v, 0);
            },
            [&](int *v) {
              av_dict_set_int(&options, option.name.c_str(), *v, 0);
            },
            [&](std::optional<int> *v) {
              if (*v) {
                av_dict_set_int(&options, option.name.c_str(), **v, 0);
              }
            },
            [&](const std::function<int()> &v) {
              av_dict_set_int(&options, option.name.c_str(), v(), 0);
            },
            [&](const std::string &v) {
              av_dict_set(&options, option.name.c_str(), v.c_str(), 0);
            },
            [&](std::string *v) {
              if (!v->empty()) {
                av_dict_set(&options, option.name.c_str(), v->c_str(), 0);
              }
            },
            [&](const std::function<const std::string(const config_t &cfg)> &v) {
              av_dict_set(&options, option.name.c_str(), v(config).c_str(), 0);
            }
          },
          option.value
        );
      };

      // Apply common options, then format-specific overrides
      for (auto &option : video_format.common_options) {
        handle_option(option);
      }
      for (auto &option : (config.dynamicRange ? video_format.hdr_options : video_format.sdr_options)) {
        handle_option(option);
      }
      if (config.chromaSamplingType == 1) {
        for (auto &option : (config.dynamicRange ? video_format.hdr444_options : video_format.sdr444_options)) {
          handle_option(option);
        }
      }
      if (retries > 0) {
        for (auto &option : video_format.fallback_options) {
          handle_option(option);
        }
      }

      auto bitrate = config.bitrate * 1000;
      ctx->rc_max_rate = bitrate;
      ctx->bit_rate = bitrate;

      if (encoder.flags & CBR_WITH_VBR) {
        // Ensure rc_max_bitrate != bit_rate to force VBR mode
        ctx->bit_rate--;
      } else {
        ctx->rc_min_rate = bitrate;
      }

      if (encoder.flags & RELAXED_COMPLIANCE) {
        ctx->strict_std_compliance = FF_COMPLIANCE_UNOFFICIAL;
      }

      if (!(encoder.flags & NO_RC_BUF_LIMIT)) {
        if (!hardware && (ctx->slices > 1 || config.videoFormat == 1)) {
          // Use a larger rc_buffer_size for software encoding when slices are enabled,
          // because libx264 can severely degrade quality if the buffer is too small.
          // libx265 encounters this issue more frequently, so always scale the
          // buffer by 1.5x for software HEVC encoding.
          ctx->rc_buffer_size = bitrate / ((config.framerate * 10) / 15);
        } else {
          ctx->rc_buffer_size = bitrate / config.framerate;

#ifndef __APPLE__
          if (encoder.name == "nvenc" && config::video.nv_legacy.vbv_percentage_increase > 0) {
            ctx->rc_buffer_size += ctx->rc_buffer_size * config::video.nv_legacy.vbv_percentage_increase / 100;
          }
#endif
        }
      }

      // Allow the encoding device a final opportunity to set/unset or override any options
      encode_device->init_codec_options(ctx.get(), &options);

      if (auto status = avcodec_open2(ctx.get(), codec, &options)) {
        char err_str[AV_ERROR_MAX_STRING_SIZE] {0};

        if (!video_format.fallback_options.empty() && retries == 0) {
          BOOST_LOG(info)
            << "Retrying with fallback configuration options for ["sv << video_format.name << "] after error: "sv
            << av_make_error_string(err_str, AV_ERROR_MAX_STRING_SIZE, status);

          continue;
        } else {
          BOOST_LOG(error)
            << "Could not open codec ["sv
            << video_format.name << "]: "sv
            << av_make_error_string(err_str, AV_ERROR_MAX_STRING_SIZE, status);

          return nullptr;
        }
      }

      // Successfully opened the codec
      break;
    }

    avcodec_frame_t frame {av_frame_alloc()};
    frame->format = ctx->pix_fmt;
    frame->width = ctx->width;
    frame->height = ctx->height;
    frame->color_range = ctx->color_range;
    frame->color_primaries = ctx->color_primaries;
    frame->color_trc = ctx->color_trc;
    frame->colorspace = ctx->colorspace;
    frame->chroma_location = ctx->chroma_sample_location;

    // Attach HDR metadata to the AVFrame
    if (colorspace_is_hdr(colorspace)) {
      SS_HDR_METADATA hdr_metadata;
      if (disp->get_hdr_metadata(hdr_metadata)) {
        auto mdm = av_mastering_display_metadata_create_side_data(frame.get());

        mdm->display_primaries[0][0] = av_make_q(hdr_metadata.displayPrimaries[0].x, 50000);
        mdm->display_primaries[0][1] = av_make_q(hdr_metadata.displayPrimaries[0].y, 50000);
        mdm->display_primaries[1][0] = av_make_q(hdr_metadata.displayPrimaries[1].x, 50000);
        mdm->display_primaries[1][1] = av_make_q(hdr_metadata.displayPrimaries[1].y, 50000);
        mdm->display_primaries[2][0] = av_make_q(hdr_metadata.displayPrimaries[2].x, 50000);
        mdm->display_primaries[2][1] = av_make_q(hdr_metadata.displayPrimaries[2].y, 50000);

        mdm->white_point[0] = av_make_q(hdr_metadata.whitePoint.x, 50000);
        mdm->white_point[1] = av_make_q(hdr_metadata.whitePoint.y, 50000);

        mdm->min_luminance = av_make_q(hdr_metadata.minDisplayLuminance, 10000);
        mdm->max_luminance = av_make_q(hdr_metadata.maxDisplayLuminance, 1);

        mdm->has_luminance = hdr_metadata.maxDisplayLuminance != 0 ? 1 : 0;
        mdm->has_primaries = hdr_metadata.displayPrimaries[0].x != 0 ? 1 : 0;

        if (hdr_metadata.maxContentLightLevel != 0 || hdr_metadata.maxFrameAverageLightLevel != 0) {
          auto clm = av_content_light_metadata_create_side_data(frame.get());

          clm->MaxCLL = hdr_metadata.maxContentLightLevel;
          clm->MaxFALL = hdr_metadata.maxFrameAverageLightLevel;
        }
      } else {
        BOOST_LOG(error) << "Couldn't get display hdr metadata when colorspace selection indicates it should have one";
      }
    }

    std::unique_ptr<platf::avcodec_encode_device_t> encode_device_final;

    if (!encode_device->data) {
      auto software_encode_device = std::make_unique<avcodec_software_encode_device_t>();

      if (software_encode_device->init(width, height, frame.get(), sw_fmt, hardware)) {
        return nullptr;
      }
      software_encode_device->colorspace = colorspace;

      encode_device_final = std::move(software_encode_device);
    } else {
      encode_device_final = std::move(encode_device);
    }

    if (encode_device_final->set_frame(frame.release(), ctx->hw_frames_ctx)) {
      return nullptr;
    }

    encode_device_final->apply_colorspace();

    auto session = std::make_unique<avcodec_encode_session_t>(
      std::move(ctx),
      std::move(encode_device_final),

      // 0 ==> don't inject, 1 ==> inject for h264, 2 ==> inject for hevc
      config.videoFormat <= 1 ? (1 - (int) video_format[encoder_t::VUI_PARAMETERS]) * (1 + config.videoFormat) : 0
    );

    return session;
  }

  std::unique_ptr<nvenc_encode_session_t> make_nvenc_encode_session(const config_t &client_config, std::unique_ptr<platf::nvenc_encode_device_t> encode_device) {
    if (!encode_device->init_encoder(client_config, encode_device->colorspace)) {
      return nullptr;
    }

    return std::make_unique<nvenc_encode_session_t>(std::move(encode_device));
  }

  std::unique_ptr<encode_session_t> make_encode_session(platf::display_t *disp, const encoder_t &encoder, const config_t &config, int width, int height, std::unique_ptr<platf::encode_device_t> encode_device) {
    if (dynamic_cast<platf::avcodec_encode_device_t *>(encode_device.get())) {
      auto avcodec_encode_device = boost::dynamic_pointer_cast<platf::avcodec_encode_device_t>(std::move(encode_device));
      return make_avcodec_encode_session(disp, encoder, config, width, height, std::move(avcodec_encode_device));
    } else if (dynamic_cast<platf::nvenc_encode_device_t *>(encode_device.get())) {
      auto nvenc_encode_device = boost::dynamic_pointer_cast<platf::nvenc_encode_device_t>(std::move(encode_device));
      return make_nvenc_encode_session(config, std::move(nvenc_encode_device));
    }

    return nullptr;
  }

  void encode_run(
    int &frame_nr,  // Store progress of the frame number
    safe::mail_t mail,
    img_event_t images,
    config_t config,
    std::shared_ptr<platf::display_t> disp,
    std::unique_ptr<platf::encode_device_t> encode_device,
    safe::signal_t &reinit_event,
    const encoder_t &encoder,
    void *channel_data
  ) {
    auto session = make_encode_session(disp.get(), encoder, config, disp->width, disp->height, std::move(encode_device));
    if (!session) {
      return;
    }

    // As a workaround for NVENC hangs and to generally speed up encoder reinit,
    // we will complete the encoder teardown in a separate thread if supported.
    // This will move expensive processing off the encoder thread to allow us
    // to restart encoding as soon as possible. For cases where the NVENC driver
    // hang occurs, this thread may probably never exit, but it will allow
    // streaming to continue without requiring a full restart of Sunshine.
    auto fail_guard = util::fail_guard([&encoder, &session] {
      if (encoder.flags & ASYNC_TEARDOWN) {
        std::thread encoder_teardown_thread {[session = std::move(session)]() mutable {
          BOOST_LOG(info) << "Starting async encoder teardown";
          session.reset();
          BOOST_LOG(info) << "Async encoder teardown complete";
        }};
        encoder_teardown_thread.detach();
      }
    });

<<<<<<< HEAD
    // set minimum frame time, avoiding violation of client-requested target framerate
    auto minimum_frame_time = std::chrono::milliseconds(1000 / std::min(config.framerate, (config::video.min_fps_factor * 10)));
    auto frame_threshold = std::chrono::microseconds(1000ms * 1000 / config.encodingFramerate);
    BOOST_LOG(debug) << "Minimum frame time set to "sv << minimum_frame_time.count() << "ms, based on min fps factor of "sv << config::video.min_fps_factor << "."sv;
    BOOST_LOG(info) << "Frame threshold: "sv << frame_threshold;
=======
    // set minimum frame time based on client-requested target framerate
    std::chrono::duration<double, std::milli> minimum_frame_time {1000.0 / config.framerate};
    BOOST_LOG(info) << "Minimum frame time set to "sv << minimum_frame_time.count() << "ms, based on client-requested target framerate "sv << config.framerate << "."sv;
>>>>>>> 35f0b308

    auto shutdown_event = mail->event<bool>(mail::shutdown);
    auto packets = mail::man->queue<packet_t>(mail::video_packets);
    auto idr_events = mail->event<bool>(mail::idr);
    auto invalidate_ref_frames_events = mail->event<std::pair<int64_t, int64_t>>(mail::invalidate_ref_frames);

    {
      // Load a dummy image into the AVFrame to ensure we have something to encode
      // even if we timeout waiting on the first frame. This is a relatively large
      // allocation which can be freed immediately after convert(), so we do this
      // in a separate scope.
      auto dummy_img = disp->alloc_img();
      if (!dummy_img || disp->dummy_img(dummy_img.get()) || session->convert(*dummy_img)) {
        return;
      }
    }

    if (config.input_only) {
      BOOST_LOG(info) << "Input only session, video will not be captured."sv;

      // Encode the dummy img only once
      if (encode(frame_nr++, *session, packets, channel_data, std::chrono::steady_clock::now())) {
        BOOST_LOG(error) << "Could not encode dummy video packet"sv;
        return;
      }

      while (true) {
        if (shutdown_event->peek() || !images->running() || (reinit_event.peek())) {
          return;
        } else {
          std::this_thread::sleep_for(300ms);
        }
      }
    }

    std::chrono::steady_clock::time_point next_frame_start;

    while (true) {
      // Break out of the encoding loop if any of the following are true:
      // a) The stream is ending
      // b) Sunshine is quitting
      // c) The capture side is waiting to reinit and we've encoded at least one frame
      //
      // If we have to reinit before we have received any captured frames, we will encode
      // the blank dummy frame just to let Moonlight know that we're alive.
      if (shutdown_event->peek() || !images->running() || (reinit_event.peek() && frame_nr > 1)) {
        break;
      }

      bool requested_idr_frame = false;

      while (invalidate_ref_frames_events->peek()) {
        if (auto frames = invalidate_ref_frames_events->pop(0ms)) {
          session->invalidate_ref_frames(frames->first, frames->second);
        }
      }

      if (idr_events->peek()) {
        requested_idr_frame = true;
        idr_events->pop();
      }

      if (requested_idr_frame) {
        session->request_idr_frame();
      }

      std::optional<std::chrono::steady_clock::time_point> frame_timestamp;

      // Encode at a minimum FPS to avoid image quality issues with static content
      if (!requested_idr_frame || images->peek()) {
        if (auto img = images->pop(minimum_frame_time)) {
          frame_timestamp = img->frame_timestamp;
          // If new frame comes in way too fast, just drop
          if (*frame_timestamp < next_frame_start) {
            continue;
          }
          if (session->convert(*img)) {
            BOOST_LOG(error) << "Could not convert image"sv;
            break;
          }
        } else if (!images->running()) {
          break;
        }

        if (frame_timestamp) {
          auto frame_diff = *frame_timestamp - next_frame_start;

          if (frame_diff > frame_threshold / 2) {
            next_frame_start = *frame_timestamp + frame_threshold / 2;
          } else {
            frame_timestamp = next_frame_start;
            next_frame_start += frame_threshold;
          }
        }
      }

      if (encode(frame_nr++, *session, packets, channel_data, frame_timestamp)) {
        BOOST_LOG(error) << "Could not encode video packet"sv;
        break;
      }

      session->request_normal_frame();
    }
  }

  input::touch_port_t make_port(platf::display_t *display, const config_t &config) {
    float wd = display->width;
    float hd = display->height;

    float wt = config.width;
    float ht = config.height;

    auto scalar = std::fminf(wt / wd, ht / hd);

    auto w2 = scalar * wd;
    auto h2 = scalar * hd;

    auto offsetX = (config.width - w2) * 0.5f;
    auto offsetY = (config.height - h2) * 0.5f;

    return input::touch_port_t {
      {
        display->offset_x,
        display->offset_y,
        config.width,
        config.height,
      },
      display->env_width,
      display->env_height,
      offsetX,
      offsetY,
      1.0f / scalar,
    };
  }

  std::unique_ptr<platf::encode_device_t> make_encode_device(platf::display_t &disp, const encoder_t &encoder, const config_t &config) {
    std::unique_ptr<platf::encode_device_t> result;

    auto colorspace = colorspace_from_client_config(config, disp.is_hdr());

    platf::pix_fmt_e pix_fmt;
    if (config.chromaSamplingType == 1) {
      // YUV 4:4:4
      if (!(encoder.flags & YUV444_SUPPORT)) {
        // Encoder can't support YUV 4:4:4 regardless of hardware capabilities
        return {};
      }
      pix_fmt = (colorspace.bit_depth == 10) ?
                  encoder.platform_formats->pix_fmt_yuv444_10bit :
                  encoder.platform_formats->pix_fmt_yuv444_8bit;
    } else {
      // YUV 4:2:0
      pix_fmt = (colorspace.bit_depth == 10) ?
                  encoder.platform_formats->pix_fmt_10bit :
                  encoder.platform_formats->pix_fmt_8bit;
    }

    {
      auto encoder_name = encoder.codec_from_config(config).name;

      BOOST_LOG(info) << "Creating encoder " << logging::bracket(encoder_name);

      auto color_coding = colorspace.colorspace == colorspace_e::bt2020    ? "HDR (Rec. 2020 + SMPTE 2084 PQ)" :
                          colorspace.colorspace == colorspace_e::rec601    ? "SDR (Rec. 601)" :
                          colorspace.colorspace == colorspace_e::rec709    ? "SDR (Rec. 709)" :
                          colorspace.colorspace == colorspace_e::bt2020sdr ? "SDR (Rec. 2020)" :
                                                                             "unknown";

      BOOST_LOG(info) << "Color coding: " << color_coding;
      BOOST_LOG(info) << "Color depth: " << colorspace.bit_depth << "-bit";
      BOOST_LOG(info) << "Color range: " << (colorspace.full_range ? "JPEG" : "MPEG");
    }

    if (dynamic_cast<const encoder_platform_formats_avcodec *>(encoder.platform_formats.get())) {
      result = disp.make_avcodec_encode_device(pix_fmt);
    } else if (dynamic_cast<const encoder_platform_formats_nvenc *>(encoder.platform_formats.get())) {
      result = disp.make_nvenc_encode_device(pix_fmt);
    }

    if (result) {
      result->colorspace = colorspace;
    }

    return result;
  }

  std::optional<sync_session_t> make_synced_session(platf::display_t *disp, const encoder_t &encoder, platf::img_t &img, sync_session_ctx_t &ctx) {
    sync_session_t encode_session;

    encode_session.ctx = &ctx;

    auto encode_device = make_encode_device(*disp, encoder, ctx.config);
    if (!encode_device) {
      return std::nullopt;
    }

    // absolute mouse coordinates require that the dimensions of the screen are known
    ctx.touch_port_events->raise(make_port(disp, ctx.config));

    // Update client with our current HDR display state
    hdr_info_t hdr_info = std::make_unique<hdr_info_raw_t>(false);
    if (colorspace_is_hdr(encode_device->colorspace)) {
      if (disp->get_hdr_metadata(hdr_info->metadata)) {
        hdr_info->enabled = true;
      } else {
        BOOST_LOG(error) << "Couldn't get display hdr metadata when colorspace selection indicates it should have one";
      }
    }
    ctx.hdr_events->raise(std::move(hdr_info));

    auto session = make_encode_session(disp, encoder, ctx.config, img.width, img.height, std::move(encode_device));
    if (!session) {
      return std::nullopt;
    }

    // Load the initial image to prepare for encoding
    if (session->convert(img)) {
      BOOST_LOG(error) << "Could not convert initial image"sv;
      return std::nullopt;
    }

    encode_session.session = std::move(session);

    return encode_session;
  }

  encode_e encode_run_sync(
    std::vector<std::unique_ptr<sync_session_ctx_t>> &synced_session_ctxs,
    encode_session_ctx_queue_t &encode_session_ctx_queue,
    std::vector<std::string> &display_names,
    int &display_p
  ) {
    const auto &encoder = *chosen_encoder;

    std::shared_ptr<platf::display_t> disp;

    auto switch_display_event = mail::man->event<int>(mail::switch_display);

    if (synced_session_ctxs.empty()) {
      auto ctx = encode_session_ctx_queue.pop();
      if (!ctx) {
        return encode_e::ok;
      }

      synced_session_ctxs.emplace_back(std::make_unique<sync_session_ctx_t>(std::move(*ctx)));
    }

    while (encode_session_ctx_queue.running()) {
      // Refresh display names since a display removal might have caused the reinitialization
      refresh_displays(encoder.platform_formats->dev_type, display_names, display_p);

      // Process any pending display switch with the new list of displays
      if (switch_display_event->peek()) {
        display_p = std::clamp(*switch_display_event->pop(), 0, (int) display_names.size() - 1);
      }

      // reset_display() will sleep between retries
      reset_display(disp, encoder.platform_formats->dev_type, display_names[display_p], synced_session_ctxs.front()->config);
      if (disp) {
        break;
      }
    }

    if (!disp) {
      return encode_e::error;
    }

    auto img = disp->alloc_img();
    if (!img || disp->dummy_img(img.get())) {
      return encode_e::error;
    }

    std::vector<sync_session_t> synced_sessions;
    for (auto &ctx : synced_session_ctxs) {
      auto synced_session = make_synced_session(disp.get(), encoder, *img, *ctx);
      if (!synced_session) {
        return encode_e::error;
      }

      synced_sessions.emplace_back(std::move(*synced_session));
    }

    auto ec = platf::capture_e::ok;
    while (encode_session_ctx_queue.running()) {
      auto push_captured_image_callback = [&](std::shared_ptr<platf::img_t> &&img, bool frame_captured) -> bool {
        while (encode_session_ctx_queue.peek()) {
          auto encode_session_ctx = encode_session_ctx_queue.pop();
          if (!encode_session_ctx) {
            return false;
          }

          synced_session_ctxs.emplace_back(std::make_unique<sync_session_ctx_t>(std::move(*encode_session_ctx)));

          auto encode_session = make_synced_session(disp.get(), encoder, *img, *synced_session_ctxs.back());
          if (!encode_session) {
            ec = platf::capture_e::error;
            return false;
          }

          synced_sessions.emplace_back(std::move(*encode_session));
        }

        KITTY_WHILE_LOOP(auto pos = std::begin(synced_sessions), pos != std::end(synced_sessions), {
          auto ctx = pos->ctx;
          if (ctx->shutdown_event->peek()) {
            // Let waiting thread know it can delete shutdown_event
            ctx->join_event->raise(true);

            pos = synced_sessions.erase(pos);
            synced_session_ctxs.erase(std::find_if(std::begin(synced_session_ctxs), std::end(synced_session_ctxs), [&ctx_p = ctx](auto &ctx) {
              return ctx.get() == ctx_p;
            }));

            if (synced_sessions.empty()) {
              return false;
            }

            continue;
          }

          if (ctx->idr_events->peek()) {
            pos->session->request_idr_frame();
            ctx->idr_events->pop();
          }

          if (frame_captured && pos->session->convert(*img)) {
            BOOST_LOG(error) << "Could not convert image"sv;
            ctx->shutdown_event->raise(true);

            continue;
          }

          std::optional<std::chrono::steady_clock::time_point> frame_timestamp;
          if (img) {
            frame_timestamp = img->frame_timestamp;
          }

          if (encode(ctx->frame_nr++, *pos->session, ctx->packets, ctx->channel_data, frame_timestamp)) {
            BOOST_LOG(error) << "Could not encode video packet"sv;
            ctx->shutdown_event->raise(true);

            continue;
          }

          pos->session->request_normal_frame();

          ++pos;
        })

        if (switch_display_event->peek()) {
          ec = platf::capture_e::reinit;
          return false;
        }

        return true;
      };

      auto pull_free_image_callback = [&img](std::shared_ptr<platf::img_t> &img_out) -> bool {
        img_out = img;
        img_out->frame_timestamp.reset();
        return true;
      };

      auto status = disp->capture(push_captured_image_callback, pull_free_image_callback, &display_cursor);
      switch (status) {
        case platf::capture_e::reinit:
        case platf::capture_e::error:
        case platf::capture_e::ok:
        case platf::capture_e::timeout:
        case platf::capture_e::interrupted:
          return ec != platf::capture_e::ok ? ec : status;
      }
    }

    return encode_e::ok;
  }

  void captureThreadSync() {
    auto ref = capture_thread_sync.ref();

    std::vector<std::unique_ptr<sync_session_ctx_t>> synced_session_ctxs;

    auto &ctx = ref->encode_session_ctx_queue;
    auto lg = util::fail_guard([&]() {
      ctx.stop();

      for (auto &ctx : synced_session_ctxs) {
        ctx->shutdown_event->raise(true);
        ctx->join_event->raise(true);
      }

      for (auto &ctx : ctx.unsafe()) {
        ctx.shutdown_event->raise(true);
        ctx.join_event->raise(true);
      }
    });

    // Encoding and capture takes place on this thread
    platf::adjust_thread_priority(platf::thread_priority_e::high);

    std::vector<std::string> display_names;
    int display_p = -1;
    while (encode_run_sync(synced_session_ctxs, ctx, display_names, display_p) == encode_e::reinit) {}
  }

  void capture_async(
    safe::mail_t mail,
    config_t &config,
    void *channel_data
  ) {
    auto shutdown_event = mail->event<bool>(mail::shutdown);

    auto images = std::make_shared<img_event_t::element_type>();
    auto lg = util::fail_guard([&]() {
      images->stop();
      shutdown_event->raise(true);
    });

    auto ref = capture_thread_async.ref();
    if (!ref) {
      return;
    }

    ref->capture_ctx_queue->raise(capture_ctx_t {images, config});

    if (!ref->capture_ctx_queue->running()) {
      return;
    }

    int frame_nr = 1;

    auto touch_port_event = mail->event<input::touch_port_t>(mail::touch_port);
    auto hdr_event = mail->event<hdr_info_t>(mail::hdr);

    // Encoding takes place on this thread
    platf::adjust_thread_priority(platf::thread_priority_e::high);

    while (!shutdown_event->peek() && images->running()) {
      // Wait for the main capture event when the display is being reinitialized
      if (ref->reinit_event.peek()) {
        std::this_thread::sleep_for(20ms);
        continue;
      }
      // Wait for the display to be ready
      std::shared_ptr<platf::display_t> display;
      {
        auto lg = ref->display_wp.lock();
        if (ref->display_wp->expired()) {
          continue;
        }

        display = ref->display_wp->lock();
      }

      auto &encoder = *chosen_encoder;

      auto encode_device = make_encode_device(*display, encoder, config);
      if (!encode_device) {
        return;
      }

      // absolute mouse coordinates require that the dimensions of the screen are known
      touch_port_event->raise(make_port(display.get(), config));

      // Update client with our current HDR display state
      hdr_info_t hdr_info = std::make_unique<hdr_info_raw_t>(false);
      if (colorspace_is_hdr(encode_device->colorspace)) {
        if (display->get_hdr_metadata(hdr_info->metadata)) {
          hdr_info->enabled = true;
        } else {
          BOOST_LOG(error) << "Couldn't get display hdr metadata when colorspace selection indicates it should have one";
        }
      }
      hdr_event->raise(std::move(hdr_info));

      encode_run(
        frame_nr,
        mail,
        images,
        config,
        display,
        std::move(encode_device),
        ref->reinit_event,
        *ref->encoder_p,
        channel_data
      );
    }
  }

  void capture(
    safe::mail_t mail,
    config_t config,
    void *channel_data
  ) {
    auto idr_events = mail->event<bool>(mail::idr);

    idr_events->raise(true);
    if (chosen_encoder->flags & PARALLEL_ENCODING) {
      capture_async(std::move(mail), config, channel_data);
    } else {
      safe::signal_t join_event;
      auto ref = capture_thread_sync.ref();
      ref->encode_session_ctx_queue.raise(sync_session_ctx_t {
        &join_event,
        mail->event<bool>(mail::shutdown),
        mail::man->queue<packet_t>(mail::video_packets),
        std::move(idr_events),
        mail->event<hdr_info_t>(mail::hdr),
        mail->event<input::touch_port_t>(mail::touch_port),
        config,
        1,
        channel_data,
      });

      // Wait for join signal
      join_event.view();
    }
  }

  enum validate_flag_e {
    VUI_PARAMS = 0x01,  ///< VUI parameters
  };

  int validate_config(std::shared_ptr<platf::display_t> disp, const encoder_t &encoder, const config_t &config) {
    auto encode_device = make_encode_device(*disp, encoder, config);
    if (!encode_device) {
      return -1;
    }

    auto session = make_encode_session(disp.get(), encoder, config, disp->width, disp->height, std::move(encode_device));
    if (!session) {
      return -1;
    }

    {
      // Image buffers are large, so we use a separate scope to free it immediately after convert()
      auto img = disp->alloc_img();
      if (!img || disp->dummy_img(img.get()) || session->convert(*img)) {
        return -1;
      }
    }

    session->request_idr_frame();

    auto packets = mail::man->queue<packet_t>(mail::video_packets);
    while (!packets->peek()) {
      if (encode(1, *session, packets, nullptr, {})) {
        return -1;
      }
    }

    auto packet = packets->pop();
    if (!packet->is_idr()) {
      BOOST_LOG(error) << "First packet type is not an IDR frame"sv;

      return -1;
    }

    int flag = 0;

    // This check only applies for H.264 and HEVC
    if (config.videoFormat <= 1) {
      if (auto packet_avcodec = dynamic_cast<packet_raw_avcodec *>(packet.get())) {
        if (cbs::validate_sps(packet_avcodec->av_packet, config.videoFormat ? AV_CODEC_ID_H265 : AV_CODEC_ID_H264)) {
          flag |= VUI_PARAMS;
        }
      } else {
        // Don't check it for non-avcodec encoders.
        flag |= VUI_PARAMS;
      }
    }

    return flag;
  }

  bool validate_encoder(encoder_t &encoder, bool expect_failure) {
    const auto output_name {display_device::map_output_name(config::video.output_name)};
    std::shared_ptr<platf::display_t> disp;

    BOOST_LOG(info) << "Trying encoder ["sv << encoder.name << ']';
    auto fg = util::fail_guard([&]() {
      BOOST_LOG(info) << "Encoder ["sv << encoder.name << "] failed"sv;
    });

    auto test_hevc = active_hevc_mode >= 2 || (active_hevc_mode == 0 && !(encoder.flags & H264_ONLY));
    auto test_av1 = active_av1_mode >= 2 || (active_av1_mode == 0 && !(encoder.flags & H264_ONLY));

    encoder.h264.capabilities.set();
    encoder.hevc.capabilities.set();
    encoder.av1.capabilities.set();

    // First, test encoder viability
    config_t config_max_ref_frames {1920, 1080, 60, 1000, 1, 1, 1, 0, 0, 0};
    config_t config_autoselect {1920, 1080, 60, 1000, 1, 0, 1, 0, 0, 0};

    // If the encoder isn't supported at all (not even H.264), bail early
    reset_display(disp, encoder.platform_formats->dev_type, output_name, config_autoselect);
    if (!disp) {
      return false;
    }
    if (!disp->is_codec_supported(encoder.h264.name, config_autoselect)) {
      fg.disable();
      BOOST_LOG(info) << "Encoder ["sv << encoder.name << "] is not supported on this GPU"sv;
      return false;
    }

    // If we're expecting failure, use the autoselect ref config first since that will always succeed
    // if the encoder is available.
    auto max_ref_frames_h264 = expect_failure ? -1 : validate_config(disp, encoder, config_max_ref_frames);
    auto autoselect_h264 = max_ref_frames_h264 >= 0 ? max_ref_frames_h264 : validate_config(disp, encoder, config_autoselect);
    if (autoselect_h264 < 0) {
      return false;
    } else if (expect_failure) {
      // We expected failure, but actually succeeded. Do the max_ref_frames probe we skipped.
      max_ref_frames_h264 = validate_config(disp, encoder, config_max_ref_frames);
    }

    std::vector<std::pair<validate_flag_e, encoder_t::flag_e>> packet_deficiencies {
      {VUI_PARAMS, encoder_t::VUI_PARAMETERS},
    };

    for (auto [validate_flag, encoder_flag] : packet_deficiencies) {
      encoder.h264[encoder_flag] = (max_ref_frames_h264 & validate_flag && autoselect_h264 & validate_flag);
    }

    encoder.h264[encoder_t::REF_FRAMES_RESTRICT] = max_ref_frames_h264 >= 0;
    encoder.h264[encoder_t::PASSED] = true;

    if (test_hevc) {
      config_max_ref_frames.videoFormat = 1;
      config_autoselect.videoFormat = 1;

      if (disp->is_codec_supported(encoder.hevc.name, config_autoselect)) {
        auto max_ref_frames_hevc = validate_config(disp, encoder, config_max_ref_frames);

        // If H.264 succeeded with max ref frames specified, assume that we can count on
        // HEVC to also succeed with max ref frames specified if HEVC is supported.
        auto autoselect_hevc = (max_ref_frames_hevc >= 0 || max_ref_frames_h264 >= 0) ?
                                 max_ref_frames_hevc :
                                 validate_config(disp, encoder, config_autoselect);

        for (auto [validate_flag, encoder_flag] : packet_deficiencies) {
          encoder.hevc[encoder_flag] = (max_ref_frames_hevc & validate_flag && autoselect_hevc & validate_flag);
        }

        encoder.hevc[encoder_t::REF_FRAMES_RESTRICT] = max_ref_frames_hevc >= 0;
        encoder.hevc[encoder_t::PASSED] = max_ref_frames_hevc >= 0 || autoselect_hevc >= 0;
      } else {
        BOOST_LOG(info) << "Encoder ["sv << encoder.hevc.name << "] is not supported on this GPU"sv;
        encoder.hevc.capabilities.reset();
      }
    } else {
      // Clear all cap bits for HEVC if we didn't probe it
      encoder.hevc.capabilities.reset();
    }

    if (test_av1) {
      config_max_ref_frames.videoFormat = 2;
      config_autoselect.videoFormat = 2;

      if (disp->is_codec_supported(encoder.av1.name, config_autoselect)) {
        auto max_ref_frames_av1 = validate_config(disp, encoder, config_max_ref_frames);

        // If H.264 succeeded with max ref frames specified, assume that we can count on
        // AV1 to also succeed with max ref frames specified if AV1 is supported.
        auto autoselect_av1 = (max_ref_frames_av1 >= 0 || max_ref_frames_h264 >= 0) ?
                                max_ref_frames_av1 :
                                validate_config(disp, encoder, config_autoselect);

        for (auto [validate_flag, encoder_flag] : packet_deficiencies) {
          encoder.av1[encoder_flag] = (max_ref_frames_av1 & validate_flag && autoselect_av1 & validate_flag);
        }

        encoder.av1[encoder_t::REF_FRAMES_RESTRICT] = max_ref_frames_av1 >= 0;
        encoder.av1[encoder_t::PASSED] = max_ref_frames_av1 >= 0 || autoselect_av1 >= 0;
      } else {
        BOOST_LOG(info) << "Encoder ["sv << encoder.av1.name << "] is not supported on this GPU"sv;
        encoder.av1.capabilities.reset();
      }
    } else {
      // Clear all cap bits for AV1 if we didn't probe it
      encoder.av1.capabilities.reset();
    }

    // Test HDR and YUV444 support
    {
      // H.264 is special because encoders may support YUV 4:4:4 without supporting 10-bit color depth
      if (encoder.flags & YUV444_SUPPORT) {
        config_t config_h264_yuv444 {1920, 1080, 60, 1000, 1, 0, 1, 0, 0, 1};
        encoder.h264[encoder_t::YUV444] = disp->is_codec_supported(encoder.h264.name, config_h264_yuv444) &&
                                          validate_config(disp, encoder, config_h264_yuv444) >= 0;
      } else {
        encoder.h264[encoder_t::YUV444] = false;
      }

      const config_t generic_hdr_config = {1920, 1080, 60, 1000, 1, 0, 3, 1, 1, 0};

      // Reset the display since we're switching from SDR to HDR
      reset_display(disp, encoder.platform_formats->dev_type, output_name, generic_hdr_config);
      if (!disp) {
        return false;
      }

      auto test_hdr_and_yuv444 = [&](auto &flag_map, auto video_format) {
        auto config = generic_hdr_config;
        config.videoFormat = video_format;

        if (!flag_map[encoder_t::PASSED]) {
          return;
        }

        auto encoder_codec_name = encoder.codec_from_config(config).name;

        // Test 4:4:4 HDR first. If 4:4:4 is supported, 4:2:0 should also be supported.
        config.chromaSamplingType = 1;
        if ((encoder.flags & YUV444_SUPPORT) &&
            disp->is_codec_supported(encoder_codec_name, config) &&
            validate_config(disp, encoder, config) >= 0) {
          flag_map[encoder_t::DYNAMIC_RANGE] = true;
          flag_map[encoder_t::YUV444] = true;
          return;
        } else {
          flag_map[encoder_t::YUV444] = false;
        }

        // Test 4:2:0 HDR
        config.chromaSamplingType = 0;
        if (disp->is_codec_supported(encoder_codec_name, config) &&
            validate_config(disp, encoder, config) >= 0) {
          flag_map[encoder_t::DYNAMIC_RANGE] = true;
        } else {
          flag_map[encoder_t::DYNAMIC_RANGE] = false;
        }
      };

      // HDR is not supported with H.264. Don't bother even trying it.
      encoder.h264[encoder_t::DYNAMIC_RANGE] = false;

      test_hdr_and_yuv444(encoder.hevc, 1);
      test_hdr_and_yuv444(encoder.av1, 2);
    }

    encoder.h264[encoder_t::VUI_PARAMETERS] = encoder.h264[encoder_t::VUI_PARAMETERS] && !config::sunshine.flags[config::flag::FORCE_VIDEO_HEADER_REPLACE];
    encoder.hevc[encoder_t::VUI_PARAMETERS] = encoder.hevc[encoder_t::VUI_PARAMETERS] && !config::sunshine.flags[config::flag::FORCE_VIDEO_HEADER_REPLACE];

    if (!encoder.h264[encoder_t::VUI_PARAMETERS]) {
      BOOST_LOG(warning) << encoder.name << ": h264 missing sps->vui parameters"sv;
    }
    if (encoder.hevc[encoder_t::PASSED] && !encoder.hevc[encoder_t::VUI_PARAMETERS]) {
      BOOST_LOG(warning) << encoder.name << ": hevc missing sps->vui parameters"sv;
    }

    fg.disable();
    return true;
  }

  int probe_encoders() {
    if (!allow_encoder_probing()) {
      // Error already logged
      return -1;
    }

    auto encoder_list = encoders;

    // If we already have a good encoder, check to see if another probe is required
    if (chosen_encoder && !(chosen_encoder->flags & ALWAYS_REPROBE) && !platf::needs_encoder_reenumeration()) {
      return 0;
    }

    // Restart encoder selection
    auto previous_encoder = chosen_encoder;
    chosen_encoder = nullptr;
    active_hevc_mode = config::video.hevc_mode;
    active_av1_mode = config::video.av1_mode;
    last_encoder_probe_supported_ref_frames_invalidation = false;

    auto adjust_encoder_constraints = [&](encoder_t *encoder) {
      // If we can't satisfy both the encoder and codec requirement, prefer the encoder over codec support
      if (active_hevc_mode == 3 && !encoder->hevc[encoder_t::DYNAMIC_RANGE]) {
        BOOST_LOG(warning) << "Encoder ["sv << encoder->name << "] does not support HEVC Main10 on this system"sv;
        active_hevc_mode = 0;
      } else if (active_hevc_mode == 2 && !encoder->hevc[encoder_t::PASSED]) {
        BOOST_LOG(warning) << "Encoder ["sv << encoder->name << "] does not support HEVC on this system"sv;
        active_hevc_mode = 0;
      }

      if (active_av1_mode == 3 && !encoder->av1[encoder_t::DYNAMIC_RANGE]) {
        BOOST_LOG(warning) << "Encoder ["sv << encoder->name << "] does not support AV1 Main10 on this system"sv;
        active_av1_mode = 0;
      } else if (active_av1_mode == 2 && !encoder->av1[encoder_t::PASSED]) {
        BOOST_LOG(warning) << "Encoder ["sv << encoder->name << "] does not support AV1 on this system"sv;
        active_av1_mode = 0;
      }
    };

    if (!config::video.encoder.empty()) {
      // If there is a specific encoder specified, use it if it passes validation
      KITTY_WHILE_LOOP(auto pos = std::begin(encoder_list), pos != std::end(encoder_list), {
        auto encoder = *pos;

        if (encoder->name == config::video.encoder) {
          // Remove the encoder from the list entirely if it fails validation
          if (!validate_encoder(*encoder, previous_encoder && previous_encoder != encoder)) {
            pos = encoder_list.erase(pos);
            break;
          }

          // We will return an encoder here even if it fails one of the codec requirements specified by the user
          adjust_encoder_constraints(encoder);

          chosen_encoder = encoder;
          break;
        }

        pos++;
      });

      if (chosen_encoder == nullptr) {
        BOOST_LOG(error) << "Couldn't find any working encoder matching ["sv << config::video.encoder << ']';
      }
    }

    BOOST_LOG(info) << "// Testing for available encoders, this may generate errors. You can safely ignore those errors. //"sv;

    // If we haven't found an encoder yet, but we want one with specific codec support, search for that now.
    if (chosen_encoder == nullptr && (active_hevc_mode >= 2 || active_av1_mode >= 2)) {
      KITTY_WHILE_LOOP(auto pos = std::begin(encoder_list), pos != std::end(encoder_list), {
        auto encoder = *pos;

        // Remove the encoder from the list entirely if it fails validation
        if (!validate_encoder(*encoder, previous_encoder && previous_encoder != encoder)) {
          pos = encoder_list.erase(pos);
          continue;
        }

        // Skip it if it doesn't support the specified codec at all
        if ((active_hevc_mode >= 2 && !encoder->hevc[encoder_t::PASSED]) ||
            (active_av1_mode >= 2 && !encoder->av1[encoder_t::PASSED])) {
          pos++;
          continue;
        }

        // Skip it if it doesn't support HDR on the specified codec
        if ((active_hevc_mode == 3 && !encoder->hevc[encoder_t::DYNAMIC_RANGE]) ||
            (active_av1_mode == 3 && !encoder->av1[encoder_t::DYNAMIC_RANGE])) {
          pos++;
          continue;
        }

        chosen_encoder = encoder;
        break;
      });

      if (chosen_encoder == nullptr) {
        BOOST_LOG(error) << "Couldn't find any working encoder that meets HEVC/AV1 requirements"sv;
      }
    }

    // If no encoder was specified or the specified encoder was unusable, keep trying
    // the remaining encoders until we find one that passes validation.
    if (chosen_encoder == nullptr) {
      KITTY_WHILE_LOOP(auto pos = std::begin(encoder_list), pos != std::end(encoder_list), {
        auto encoder = *pos;

        // If we've used a previous encoder and it's not this one, we expect this encoder to
        // fail to validate. It will use a slightly different order of checks to more quickly
        // eliminate failing encoders.
        if (!validate_encoder(*encoder, previous_encoder && previous_encoder != encoder)) {
          pos = encoder_list.erase(pos);
          continue;
        }

        // We will return an encoder here even if it fails one of the codec requirements specified by the user
        adjust_encoder_constraints(encoder);

        chosen_encoder = encoder;
        break;
      });
    }

    if (chosen_encoder == nullptr) {
      const auto output_name {display_device::map_output_name(config::video.output_name)};
      BOOST_LOG(fatal) << "Unable to find display or encoder during startup."sv;
      if (!config::video.adapter_name.empty() || !output_name.empty()) {
        BOOST_LOG(fatal) << "Please ensure your manually chosen GPU and monitor are connected and powered on."sv;
      } else {
        BOOST_LOG(fatal) << "Please check that a display is connected and powered on."sv;
      }
      return -1;
    }

    BOOST_LOG(info);
    BOOST_LOG(info) << "// Ignore any errors mentioned above, they are not relevant. //"sv;
    BOOST_LOG(info);

    auto &encoder = *chosen_encoder;

    last_encoder_probe_supported_ref_frames_invalidation = (encoder.flags & REF_FRAMES_INVALIDATION);
    last_encoder_probe_supported_yuv444_for_codec[0] = encoder.h264[encoder_t::PASSED] &&
                                                       encoder.h264[encoder_t::YUV444];
    last_encoder_probe_supported_yuv444_for_codec[1] = encoder.hevc[encoder_t::PASSED] &&
                                                       encoder.hevc[encoder_t::YUV444];
    last_encoder_probe_supported_yuv444_for_codec[2] = encoder.av1[encoder_t::PASSED] &&
                                                       encoder.av1[encoder_t::YUV444];

    BOOST_LOG(debug) << "------  h264 ------"sv;
    for (int x = 0; x < encoder_t::MAX_FLAGS; ++x) {
      auto flag = (encoder_t::flag_e) x;
      BOOST_LOG(debug) << encoder_t::from_flag(flag) << (encoder.h264[flag] ? ": supported"sv : ": unsupported"sv);
    }
    BOOST_LOG(debug) << "-------------------"sv;
    BOOST_LOG(info) << "Found H.264 encoder: "sv << encoder.h264.name << " ["sv << encoder.name << ']';

    if (encoder.hevc[encoder_t::PASSED]) {
      BOOST_LOG(debug) << "------  hevc ------"sv;
      for (int x = 0; x < encoder_t::MAX_FLAGS; ++x) {
        auto flag = (encoder_t::flag_e) x;
        BOOST_LOG(debug) << encoder_t::from_flag(flag) << (encoder.hevc[flag] ? ": supported"sv : ": unsupported"sv);
      }
      BOOST_LOG(debug) << "-------------------"sv;

      BOOST_LOG(info) << "Found HEVC encoder: "sv << encoder.hevc.name << " ["sv << encoder.name << ']';
    }

    if (encoder.av1[encoder_t::PASSED]) {
      BOOST_LOG(debug) << "------  av1 ------"sv;
      for (int x = 0; x < encoder_t::MAX_FLAGS; ++x) {
        auto flag = (encoder_t::flag_e) x;
        BOOST_LOG(debug) << encoder_t::from_flag(flag) << (encoder.av1[flag] ? ": supported"sv : ": unsupported"sv);
      }
      BOOST_LOG(debug) << "-------------------"sv;

      BOOST_LOG(info) << "Found AV1 encoder: "sv << encoder.av1.name << " ["sv << encoder.name << ']';
    }

    if (active_hevc_mode == 0) {
      active_hevc_mode = encoder.hevc[encoder_t::PASSED] ? (encoder.hevc[encoder_t::DYNAMIC_RANGE] ? 3 : 2) : 1;
    }

    if (active_av1_mode == 0) {
      active_av1_mode = encoder.av1[encoder_t::PASSED] ? (encoder.av1[encoder_t::DYNAMIC_RANGE] ? 3 : 2) : 1;
    }

    return 0;
  }

  // Linux only declaration
  typedef int (*vaapi_init_avcodec_hardware_input_buffer_fn)(platf::avcodec_encode_device_t *encode_device, AVBufferRef **hw_device_buf);

  util::Either<avcodec_buffer_t, int> vaapi_init_avcodec_hardware_input_buffer(platf::avcodec_encode_device_t *encode_device) {
    avcodec_buffer_t hw_device_buf;

    // If an egl hwdevice
    if (encode_device->data) {
      if (((vaapi_init_avcodec_hardware_input_buffer_fn) encode_device->data)(encode_device, &hw_device_buf)) {
        return -1;
      }

      return hw_device_buf;
    }

    auto render_device = config::video.adapter_name.empty() ? nullptr : config::video.adapter_name.c_str();

    auto status = av_hwdevice_ctx_create(&hw_device_buf, AV_HWDEVICE_TYPE_VAAPI, render_device, nullptr, 0);
    if (status < 0) {
      char string[AV_ERROR_MAX_STRING_SIZE];
      BOOST_LOG(error) << "Failed to create a VAAPI device: "sv << av_make_error_string(string, AV_ERROR_MAX_STRING_SIZE, status);
      return -1;
    }

    return hw_device_buf;
  }

  util::Either<avcodec_buffer_t, int> cuda_init_avcodec_hardware_input_buffer(platf::avcodec_encode_device_t *encode_device) {
    avcodec_buffer_t hw_device_buf;

    auto status = av_hwdevice_ctx_create(&hw_device_buf, AV_HWDEVICE_TYPE_CUDA, nullptr, nullptr, 1 /* AV_CUDA_USE_PRIMARY_CONTEXT */);
    if (status < 0) {
      char string[AV_ERROR_MAX_STRING_SIZE];
      BOOST_LOG(error) << "Failed to create a CUDA device: "sv << av_make_error_string(string, AV_ERROR_MAX_STRING_SIZE, status);
      return -1;
    }

    return hw_device_buf;
  }

  util::Either<avcodec_buffer_t, int> vt_init_avcodec_hardware_input_buffer(platf::avcodec_encode_device_t *encode_device) {
    avcodec_buffer_t hw_device_buf;

    auto status = av_hwdevice_ctx_create(&hw_device_buf, AV_HWDEVICE_TYPE_VIDEOTOOLBOX, nullptr, nullptr, 0);
    if (status < 0) {
      char string[AV_ERROR_MAX_STRING_SIZE];
      BOOST_LOG(error) << "Failed to create a VideoToolbox device: "sv << av_make_error_string(string, AV_ERROR_MAX_STRING_SIZE, status);
      return -1;
    }

    return hw_device_buf;
  }

#ifdef _WIN32
}

void do_nothing(void *) {
}

namespace video {
  util::Either<avcodec_buffer_t, int> dxgi_init_avcodec_hardware_input_buffer(platf::avcodec_encode_device_t *encode_device) {
    avcodec_buffer_t ctx_buf {av_hwdevice_ctx_alloc(AV_HWDEVICE_TYPE_D3D11VA)};
    auto ctx = (AVD3D11VADeviceContext *) ((AVHWDeviceContext *) ctx_buf->data)->hwctx;

    std::fill_n((std::uint8_t *) ctx, sizeof(AVD3D11VADeviceContext), 0);

    auto device = (ID3D11Device *) encode_device->data;

    device->AddRef();
    ctx->device = device;

    ctx->lock_ctx = (void *) 1;
    ctx->lock = do_nothing;
    ctx->unlock = do_nothing;

    auto err = av_hwdevice_ctx_init(ctx_buf.get());
    if (err) {
      char err_str[AV_ERROR_MAX_STRING_SIZE] {0};
      BOOST_LOG(error) << "Failed to create FFMpeg hardware device context: "sv << av_make_error_string(err_str, AV_ERROR_MAX_STRING_SIZE, err);

      return err;
    }

    return ctx_buf;
  }
#endif

  int start_capture_async(capture_thread_async_ctx_t &capture_thread_ctx) {
    capture_thread_ctx.encoder_p = chosen_encoder;
    capture_thread_ctx.reinit_event.reset();

    capture_thread_ctx.capture_ctx_queue = std::make_shared<safe::queue_t<capture_ctx_t>>(30);

    capture_thread_ctx.capture_thread = std::thread {
      captureThread,
      capture_thread_ctx.capture_ctx_queue,
      std::ref(capture_thread_ctx.display_wp),
      std::ref(capture_thread_ctx.reinit_event),
      std::ref(*capture_thread_ctx.encoder_p)
    };

    return 0;
  }

  void end_capture_async(capture_thread_async_ctx_t &capture_thread_ctx) {
    capture_thread_ctx.capture_ctx_queue->stop();

    capture_thread_ctx.capture_thread.join();
  }

  int start_capture_sync(capture_thread_sync_ctx_t &ctx) {
    std::thread {&captureThreadSync}.detach();
    return 0;
  }

  void end_capture_sync(capture_thread_sync_ctx_t &ctx) {
  }

  platf::mem_type_e map_base_dev_type(AVHWDeviceType type) {
    switch (type) {
      case AV_HWDEVICE_TYPE_D3D11VA:
        return platf::mem_type_e::dxgi;
      case AV_HWDEVICE_TYPE_VAAPI:
        return platf::mem_type_e::vaapi;
      case AV_HWDEVICE_TYPE_CUDA:
        return platf::mem_type_e::cuda;
      case AV_HWDEVICE_TYPE_NONE:
        return platf::mem_type_e::system;
      case AV_HWDEVICE_TYPE_VIDEOTOOLBOX:
        return platf::mem_type_e::videotoolbox;
      default:
        return platf::mem_type_e::unknown;
    }

    return platf::mem_type_e::unknown;
  }

  platf::pix_fmt_e map_pix_fmt(AVPixelFormat fmt) {
    switch (fmt) {
      case AV_PIX_FMT_VUYX:
        return platf::pix_fmt_e::ayuv;
      case AV_PIX_FMT_XV30:
        return platf::pix_fmt_e::y410;
      case AV_PIX_FMT_YUV420P10:
        return platf::pix_fmt_e::yuv420p10;
      case AV_PIX_FMT_YUV420P:
        return platf::pix_fmt_e::yuv420p;
      case AV_PIX_FMT_NV12:
        return platf::pix_fmt_e::nv12;
      case AV_PIX_FMT_P010:
        return platf::pix_fmt_e::p010;
      default:
        return platf::pix_fmt_e::unknown;
    }

    return platf::pix_fmt_e::unknown;
  }

}  // namespace video<|MERGE_RESOLUTION|>--- conflicted
+++ resolved
@@ -1922,17 +1922,11 @@
       }
     });
 
-<<<<<<< HEAD
-    // set minimum frame time, avoiding violation of client-requested target framerate
-    auto minimum_frame_time = std::chrono::milliseconds(1000 / std::min(config.framerate, (config::video.min_fps_factor * 10)));
+    // set minimum frame time based on client-requested target framerate
+    auto minimum_frame_time = std::chrono::milliseconds(1000 / config.framerate);
     auto frame_threshold = std::chrono::microseconds(1000ms * 1000 / config.encodingFramerate);
     BOOST_LOG(debug) << "Minimum frame time set to "sv << minimum_frame_time.count() << "ms, based on min fps factor of "sv << config::video.min_fps_factor << "."sv;
     BOOST_LOG(info) << "Frame threshold: "sv << frame_threshold;
-=======
-    // set minimum frame time based on client-requested target framerate
-    std::chrono::duration<double, std::milli> minimum_frame_time {1000.0 / config.framerate};
-    BOOST_LOG(info) << "Minimum frame time set to "sv << minimum_frame_time.count() << "ms, based on client-requested target framerate "sv << config.framerate << "."sv;
->>>>>>> 35f0b308
 
     auto shutdown_event = mail->event<bool>(mail::shutdown);
     auto packets = mail::man->queue<packet_t>(mail::video_packets);
