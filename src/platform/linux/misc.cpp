--- conflicted
+++ resolved
@@ -231,9 +231,7 @@
     return "00:00:00:00:00:00"s;
   }
 
-<<<<<<< HEAD
-std::string
-get_local_ip_for_gateway() {
+std::string get_local_ip_for_gateway() {
   int fd = socket(AF_NETLINK, SOCK_RAW, NETLINK_ROUTE);
   if (fd < 0) {
     BOOST_LOG(warning) << "Socket creation failed: " << strerror(errno);
@@ -313,11 +311,7 @@
   return local_ip;
 }
 
-  bp::child
-  run_command(bool elevated, bool interactive, const std::string &cmd, boost::filesystem::path &working_dir, const bp::environment &env, FILE *file, std::error_code &ec, bp::group *group) {
-=======
   bp::child run_command(bool elevated, bool interactive, const std::string &cmd, boost::filesystem::path &working_dir, const bp::environment &env, FILE *file, std::error_code &ec, bp::group *group) {
->>>>>>> dbba364e
     // clang-format off
     if (!group) {
       if (!file) {
