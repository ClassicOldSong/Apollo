--- conflicted
+++ resolved
@@ -106,7 +106,6 @@
         // todo - use boost/locale to translate menu strings
         { .text = "Open Apollo", .cb = tray_open_ui_cb },
         { .text = "-" },
-<<<<<<< HEAD
         // { .text = "-" },
         // { .text = "Donate",
         //   .submenu =
@@ -118,12 +117,10 @@
         //       { .text = nullptr } } },
         // { .text = "-" },
         { .text = TRAY_MSG_NO_APP_RUNNING, .cb = tray_force_stop_cb },
-=======
   // Currently display device settings are only supported on Windows
   #ifdef _WIN32
         { .text = "Reset Display Device Config", .cb = tray_reset_display_device_config_cb },
   #endif
->>>>>>> 89f097ae
         { .text = "Restart", .cb = tray_restart_cb },
         { .text = "Quit", .cb = tray_quit_cb },
         { .text = nullptr } },
