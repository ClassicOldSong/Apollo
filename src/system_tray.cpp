/**
 * @file src/system_tray.cpp
 * @brief Definitions for the system tray icon and notification system.
 */
// macros
#if defined SUNSHINE_TRAY && SUNSHINE_TRAY >= 1

  #if defined(_WIN32)
    #define WIN32_LEAN_AND_MEAN
    #include <accctrl.h>
    #include <aclapi.h>
    #include "platform/windows/utils.h"
    #define TRAY_ICON WEB_DIR "images/apollo.ico"
    #define TRAY_ICON_PLAYING WEB_DIR "images/apollo-playing.ico"
    #define TRAY_ICON_PAUSING WEB_DIR "images/apollo-pausing.ico"
    #define TRAY_ICON_LOCKED WEB_DIR "images/apollo-locked.ico"
  #elif defined(__linux__) || defined(linux) || defined(__linux)
    #define TRAY_ICON SUNSHINE_TRAY_PREFIX "-tray"
    #define TRAY_ICON_PLAYING SUNSHINE_TRAY_PREFIX "-playing"
    #define TRAY_ICON_PAUSING SUNSHINE_TRAY_PREFIX "-pausing"
    #define TRAY_ICON_LOCKED SUNSHINE_TRAY_PREFIX "-locked"
  #elif defined(__APPLE__) || defined(__MACH__)
    #define TRAY_ICON WEB_DIR "images/logo-apollo-16.png"
    #define TRAY_ICON_PLAYING WEB_DIR "images/apollo-playing-16.png"
    #define TRAY_ICON_PAUSING WEB_DIR "images/apollo-pausing-16.png"
    #define TRAY_ICON_LOCKED WEB_DIR "images/apollo-locked-16.png"
    #include <dispatch/dispatch.h>
  #endif

  #define TRAY_MSG_NO_APP_RUNNING "Reload Apps"

  #ifndef BOOST_PROCESS_VERSION
    #define BOOST_PROCESS_VERSION 1
  #endif

  // standard includes
  #include <atomic>
  #include <chrono>
  #include <csignal>
  #include <format>
  #include <string>
  #include <thread>

  // lib includes
  #include <boost/filesystem.hpp>
  #include <boost/process/v1/environment.hpp>
  #include <tray/src/tray.h>

  // local includes
  #include "config.h"
  #include "confighttp.h"
  #include "display_device.h"
  #include "logging.h"
  #include "platform/common.h"
  #include "process.h"
  #include "network.h"
  #include "src/entry_handler.h"

using namespace std::literals;

// system_tray namespace
namespace system_tray {
  static std::atomic tray_initialized = false;

  // Threading variables for all platforms
  static std::thread tray_thread;
  static std::atomic tray_thread_running = false;
  static std::atomic tray_thread_should_exit = false;

  void tray_open_ui_cb([[maybe_unused]] struct tray_menu *item) {
    BOOST_LOG(info) << "Opening UI from system tray"sv;
    launch_ui();
  }

<<<<<<< HEAD
  void
  tray_force_stop_cb(struct tray_menu *item) {
    BOOST_LOG(info) << "Force stop from system tray"sv;
    proc::proc.terminate();
=======
  void tray_donate_github_cb([[maybe_unused]] struct tray_menu *item) {
    platf::open_url("https://github.com/sponsors/LizardByte");
  }

  void tray_donate_patreon_cb([[maybe_unused]] struct tray_menu *item) {
    platf::open_url("https://www.patreon.com/LizardByte");
  }

  void tray_donate_paypal_cb([[maybe_unused]] struct tray_menu *item) {
    platf::open_url("https://www.paypal.com/paypalme/ReenigneArcher");
>>>>>>> 1a96d135
  }

  void tray_reset_display_device_config_cb([[maybe_unused]] struct tray_menu *item) {
    BOOST_LOG(info) << "Resetting display device config from system tray"sv;

    std::ignore = display_device::reset_persistence();
  }

  void tray_restart_cb([[maybe_unused]] struct tray_menu *item) {
    BOOST_LOG(info) << "Restarting from system tray"sv;

    proc::proc.terminate();
    platf::restart();
  }

  void tray_quit_cb([[maybe_unused]] struct tray_menu *item) {
    BOOST_LOG(info) << "Quitting from system tray"sv;

    proc::proc.terminate();

  #ifdef _WIN32
    // If we're running in a service, return a special status to
    // tell it to terminate too, otherwise it will just respawn us.
    if (GetConsoleWindow() == nullptr) {
      lifetime::exit_sunshine(ERROR_SHUTDOWN_IN_PROGRESS, true);
      return;
    }
  #endif

    lifetime::exit_sunshine(0, true);
  }

  // Tray menu
  static struct tray tray = {
    .icon = TRAY_ICON,
    .tooltip = PROJECT_NAME,
    .menu =
      (struct tray_menu[]) {
        // todo - use boost/locale to translate menu strings
        { .text = "Open Apollo", .cb = tray_open_ui_cb },
        { .text = "-" },
        // { .text = "-" },
        // { .text = "Donate",
        //   .submenu =
        //     (struct tray_menu[]) {
        //       { .text = "GitHub Sponsors", .cb = tray_donate_github_cb },
        //       { .text = "MEE6", .cb = tray_donate_mee6_cb },
        //       { .text = "Patreon", .cb = tray_donate_patreon_cb },
        //       { .text = "PayPal", .cb = tray_donate_paypal_cb },
        //       { .text = nullptr } } },
        // { .text = "-" },
        { .text = TRAY_MSG_NO_APP_RUNNING, .cb = tray_force_stop_cb },
  // Currently display device settings are only supported on Windows
  #ifdef _WIN32
        {.text = "Reset Display Device Config", .cb = tray_reset_display_device_config_cb},
  #endif
        {.text = "Restart", .cb = tray_restart_cb},
        {.text = "Quit", .cb = tray_quit_cb},
        {.text = nullptr}
      },
    .iconPathCount = 4,
    .allIconPaths = {TRAY_ICON, TRAY_ICON_LOCKED, TRAY_ICON_PLAYING, TRAY_ICON_PAUSING},
  };

  int init_tray() {
  #ifdef _WIN32
    // If we're running as SYSTEM, Explorer.exe will not have permission to open our thread handle
    // to monitor for thread termination. If Explorer fails to open our thread, our tray icon
    // will persist forever if we terminate unexpectedly. To avoid this, we will modify our thread
    // DACL to add an ACE that allows SYNCHRONIZE access to Everyone.
    {
      PACL old_dacl;
      PSECURITY_DESCRIPTOR sd;
      auto error = GetSecurityInfo(GetCurrentThread(), SE_KERNEL_OBJECT, DACL_SECURITY_INFORMATION, nullptr, nullptr, &old_dacl, nullptr, &sd);
      if (error != ERROR_SUCCESS) {
        BOOST_LOG(warning) << "GetSecurityInfo() failed: "sv << error;
        return 1;
      }

      auto free_sd = util::fail_guard([sd]() {
        LocalFree(sd);
      });

      SID_IDENTIFIER_AUTHORITY sid_authority = SECURITY_WORLD_SID_AUTHORITY;
      PSID world_sid;
      if (!AllocateAndInitializeSid(&sid_authority, 1, SECURITY_WORLD_RID, 0, 0, 0, 0, 0, 0, 0, &world_sid)) {
        error = GetLastError();
        BOOST_LOG(warning) << "AllocateAndInitializeSid() failed: "sv << error;
        return 1;
      }

      auto free_sid = util::fail_guard([world_sid]() {
        FreeSid(world_sid);
      });

      EXPLICIT_ACCESS ea {};
      ea.grfAccessPermissions = SYNCHRONIZE;
      ea.grfAccessMode = GRANT_ACCESS;
      ea.grfInheritance = NO_INHERITANCE;
      ea.Trustee.TrusteeForm = TRUSTEE_IS_SID;
      ea.Trustee.ptstrName = (LPSTR) world_sid;

      PACL new_dacl;
      error = SetEntriesInAcl(1, &ea, old_dacl, &new_dacl);
      if (error != ERROR_SUCCESS) {
        BOOST_LOG(warning) << "SetEntriesInAcl() failed: "sv << error;
        return 1;
      }

      auto free_new_dacl = util::fail_guard([new_dacl]() {
        LocalFree(new_dacl);
      });

      error = SetSecurityInfo(GetCurrentThread(), SE_KERNEL_OBJECT, DACL_SECURITY_INFORMATION, nullptr, nullptr, new_dacl, nullptr);
      if (error != ERROR_SUCCESS) {
        BOOST_LOG(warning) << "SetSecurityInfo() failed: "sv << error;
        return 1;
      }
    }

    // Wait for the shell to be initialized before registering the tray icon.
    // This ensures the tray icon works reliably after a logoff/logon cycle.
    while (GetShellWindow() == nullptr) {
      Sleep(1000);
    }
  #endif

    if (tray_init(&tray) < 0) {
      BOOST_LOG(warning) << "Failed to create system tray"sv;
      return 1;
    }

    BOOST_LOG(info) << "System tray created"sv;
    tray_initialized = true;
    return 0;
  }

<<<<<<< HEAD
  void run_tray() {
    // create the system tray
  #if defined(__APPLE__) || defined(__MACH__)
    // macOS requires that UI elements be created on the main thread
    // creating tray using dispatch queue does not work, although the code doesn't actually throw any (visible) errors

    // dispatch_async(dispatch_get_main_queue(), ^{
    //   system_tray();
    // });

    BOOST_LOG(info) << "system_tray() is not yet implemented for this platform."sv;
  #else  // Windows, Linux
    // create tray in separate thread

  #ifdef _WIN32
    std::string tmp_str = "Open Apollo (" + config::nvhttp.sunshine_name + ":" + std::to_string(net::map_port(confighttp::PORT_HTTPS)) + ")";
    static const std::string title_str = utf8ToAcp(tmp_str);
  #else
    static const std::string title_str = "Open Apollo (" + config::nvhttp.sunshine_name + ":" + std::to_string(net::map_port(confighttp::PORT_HTTPS)) + ")";
  #endif
    tray.menu[0].text = title_str.c_str();

    if (config::sunshine.hide_tray_controls) {
      tray.menu[1].text = nullptr;
    }

    std::thread tray_thread(system_tray);
    tray_thread.detach();
  #endif
=======
  int process_tray_events() {
    if (!tray_initialized) {
      return 1;
    }

    // Process one iteration of the tray loop with non-blocking mode (0)
    if (const int result = tray_loop(0); result != 0) {
      BOOST_LOG(warning) << "System tray loop failed"sv;
      return result;
    }

    return 0;
>>>>>>> 1a96d135
  }

  int end_tray() {
    if (tray_initialized) {
      tray_initialized = false;
      tray_exit();
    }
    return 0;
  }

  void update_tray_playing(std::string app_name) {
    if (!tray_initialized) {
      return;
    }

    tray.notification_title = nullptr;
    tray.notification_text = nullptr;
    tray.notification_cb = nullptr;
    tray.notification_icon = nullptr;
    tray.icon = TRAY_ICON_PLAYING;

    tray_update(&tray);
    tray.icon = TRAY_ICON_PLAYING;
<<<<<<< HEAD
    tray.notification_title = "App launched";
    char msg[256];
    static char force_close_msg[256];
    snprintf(msg, std::size(msg), "%s launched.", app_name.c_str());
    snprintf(force_close_msg, std::size(force_close_msg), "Force close [%s]", app_name.c_str());
  #ifdef _WIN32
    strncpy(msg, utf8ToAcp(msg).c_str(), std::size(msg) - 1);
    strncpy(force_close_msg, utf8ToAcp(force_close_msg).c_str(), std::size(force_close_msg) - 1);
  #endif
    tray.notification_text = msg;
=======
    tray.notification_title = "Stream Started";

    static std::string msg = std::format("Streaming started for {}", app_name);
    tray.notification_text = msg.c_str();
    tray.tooltip = msg.c_str();
>>>>>>> 1a96d135
    tray.notification_icon = TRAY_ICON_PLAYING;
    tray.tooltip = PROJECT_NAME;
    tray.menu[2].text = force_close_msg;
    tray_update(&tray);
  }

  void update_tray_pausing(std::string app_name) {
    if (!tray_initialized) {
      return;
    }

    tray.notification_title = nullptr;
    tray.notification_text = nullptr;
    tray.notification_cb = nullptr;
    tray.notification_icon = nullptr;
    tray.icon = TRAY_ICON_PAUSING;
    tray_update(&tray);
<<<<<<< HEAD
    char msg[256];
    snprintf(msg, std::size(msg), "Streaming paused for %s", app_name.c_str());
  #ifdef _WIN32
    strncpy(msg, utf8ToAcp(msg).c_str(), std::size(msg) - 1);
  #endif
    tray.icon = TRAY_ICON_PAUSING;
    tray.notification_title = "Stream Paused";
    tray.notification_text = msg;
=======

    static std::string msg = std::format("Streaming paused for {}", app_name);
    tray.icon = TRAY_ICON_PAUSING;
    tray.notification_title = "Stream Paused";
    tray.notification_text = msg.c_str();
    tray.tooltip = msg.c_str();
>>>>>>> 1a96d135
    tray.notification_icon = TRAY_ICON_PAUSING;
    tray.tooltip = PROJECT_NAME;
    tray_update(&tray);
  }

  void update_tray_stopped(std::string app_name) {
    if (!tray_initialized) {
      return;
    }

    tray.notification_title = nullptr;
    tray.notification_text = nullptr;
    tray.notification_cb = nullptr;
    tray.notification_icon = nullptr;
    tray.icon = TRAY_ICON;
    tray_update(&tray);
<<<<<<< HEAD
    char msg[256];
    snprintf(msg, std::size(msg), "Streaming stopped for %s", app_name.c_str());
  #ifdef _WIN32
    strncpy(msg, utf8ToAcp(msg).c_str(), std::size(msg) - 1);
  #endif
=======

    static std::string msg = std::format("Application {} successfully stopped", app_name);
>>>>>>> 1a96d135
    tray.icon = TRAY_ICON;
    tray.notification_icon = TRAY_ICON;
    tray.notification_title = "Application Stopped";
    tray.notification_text = msg.c_str();
    tray.tooltip = PROJECT_NAME;
    tray.menu[2].text = TRAY_MSG_NO_APP_RUNNING;
    tray_update(&tray);
  }

  void
  update_tray_launch_error(std::string app_name, int exit_code) {
    if (!tray_initialized) {
      return;
    }

    tray.notification_title = NULL;
    tray.notification_text = NULL;
    tray.notification_cb = NULL;
    tray.notification_icon = NULL;
    tray.icon = TRAY_ICON;
    tray_update(&tray);
    char msg[256];
    snprintf(msg, std::size(msg), "Application %s exited too fast with code %d. Click here to terminate the stream.", app_name.c_str(), exit_code);
  #ifdef _WIN32
    strncpy(msg, utf8ToAcp(msg).c_str(), std::size(msg) - 1);
  #endif
    tray.icon = TRAY_ICON;
    tray.notification_icon = TRAY_ICON;
    tray.notification_title = "Launch Error";
    tray.notification_text = msg;
    tray.notification_cb = []() {
      BOOST_LOG(info) << "Force stop from notification"sv;
      proc::proc.terminate();
    };
    tray.tooltip = PROJECT_NAME;
    tray_update(&tray);
  }

  void update_tray_require_pin() {
    if (!tray_initialized) {
      return;
    }

    tray.notification_title = nullptr;
    tray.notification_text = nullptr;
    tray.notification_cb = nullptr;
    tray.notification_icon = nullptr;
    tray.icon = TRAY_ICON;
    tray_update(&tray);
    tray.icon = TRAY_ICON;
    tray.notification_title = "Incoming Pairing Request";
    tray.notification_text = "Click here to complete the pairing process";
    tray.notification_icon = TRAY_ICON_LOCKED;
    tray.tooltip = PROJECT_NAME;
    tray.notification_cb = []() {
<<<<<<< HEAD
      launch_ui_with_path("/pin#PIN");
=======
      launch_ui("/pin");
>>>>>>> 1a96d135
    };
    tray_update(&tray);
  }

<<<<<<< HEAD
  void
  update_tray_paired(std::string device_name) {
    if (!tray_initialized) {
      return;
    }

    tray.notification_title = NULL;
    tray.notification_text = NULL;
    tray.notification_cb = NULL;
    tray.notification_icon = NULL;
    tray_update(&tray);
    char msg[256];
    snprintf(msg, std::size(msg), "Device %s paired Succesfully. Please make sure you have access to the device.", device_name.c_str());
  #ifdef _WIN32
    strncpy(msg, utf8ToAcp(msg).c_str(), std::size(msg) - 1);
  #endif
    tray.notification_title = "Device Paired Succesfully";
    tray.notification_text = msg;
    tray.notification_icon = TRAY_ICON;
    tray.tooltip = PROJECT_NAME;
    tray_update(&tray);
  }

  void
  update_tray_client_connected(std::string client_name) {
    if (!tray_initialized) {
      return;
    }

    tray.notification_title = NULL;
    tray.notification_text = NULL;
    tray.notification_cb = NULL;
    tray.notification_icon = NULL;
    tray.icon = TRAY_ICON;
    tray_update(&tray);
    char msg[256];
    snprintf(msg, std::size(msg), "%s has connected to the session.", client_name.c_str());
  #ifdef _WIN32
    strncpy(msg, utf8ToAcp(msg).c_str(), std::size(msg) - 1);
  #endif
    tray.notification_title = "Client Connected";
    tray.notification_text = msg;
    tray.notification_icon = TRAY_ICON;
    tray.tooltip = PROJECT_NAME;
    tray_update(&tray);
=======
  // Threading functions available on all platforms
  static void tray_thread_worker() {
    BOOST_LOG(info) << "System tray thread started"sv;

    // Initialize the tray in this thread
    if (init_tray() != 0) {
      BOOST_LOG(error) << "Failed to initialize tray in thread"sv;
      tray_thread_running = false;
      return;
    }

    tray_thread_running = true;

    // Main tray event loop
    while (!tray_thread_should_exit) {
      if (process_tray_events() != 0) {
        BOOST_LOG(warning) << "Tray event processing failed in thread"sv;
        break;
      }

      // Sleep to avoid busy waiting
      std::this_thread::sleep_for(std::chrono::milliseconds(50));
    }

    // Clean up the tray
    end_tray();
    tray_thread_running = false;
    BOOST_LOG(info) << "System tray thread ended"sv;
  }

  int init_tray_threaded() {
    if (tray_thread_running) {
      BOOST_LOG(warning) << "Tray thread is already running"sv;
      return 1;
    }

    tray_thread_should_exit = false;

    try {
      tray_thread = std::thread(tray_thread_worker);

      // Wait for the thread to start and initialize
      const auto start_time = std::chrono::steady_clock::now();
      while (!tray_thread_running && !tray_thread_should_exit) {
        std::this_thread::sleep_for(std::chrono::milliseconds(10));

        // Timeout after 10 seconds
        if (std::chrono::steady_clock::now() - start_time > std::chrono::seconds(10)) {
          BOOST_LOG(error) << "Tray thread initialization timeout"sv;
          tray_thread_should_exit = true;
          if (tray_thread.joinable()) {
            tray_thread.join();
          }
          return 1;
        }
      }

      if (!tray_thread_running) {
        BOOST_LOG(error) << "Tray thread failed to start"sv;
        if (tray_thread.joinable()) {
          tray_thread.join();
        }
        return 1;
      }

      BOOST_LOG(info) << "System tray thread initialized successfully"sv;
      return 0;
    } catch (const std::exception &e) {
      BOOST_LOG(error) << "Failed to create tray thread: " << e.what();
      return 1;
    }
  }

  int end_tray_threaded() {
    if (!tray_thread_running) {
      return 0;
    }

    BOOST_LOG(info) << "Stopping system tray thread"sv;
    tray_thread_should_exit = true;

    if (tray_thread.joinable()) {
      tray_thread.join();
    }

    BOOST_LOG(info) << "System tray thread stopped"sv;
    return 0;
>>>>>>> 1a96d135
  }

}  // namespace system_tray

  #ifdef BOOST_PROCESS_VERSION
    #undef BOOST_PROCESS_VERSION 1
  #endif

#endif<|MERGE_RESOLUTION|>--- conflicted
+++ resolved
@@ -72,23 +72,10 @@
     launch_ui();
   }
 
-<<<<<<< HEAD
   void
   tray_force_stop_cb(struct tray_menu *item) {
     BOOST_LOG(info) << "Force stop from system tray"sv;
     proc::proc.terminate();
-=======
-  void tray_donate_github_cb([[maybe_unused]] struct tray_menu *item) {
-    platf::open_url("https://github.com/sponsors/LizardByte");
-  }
-
-  void tray_donate_patreon_cb([[maybe_unused]] struct tray_menu *item) {
-    platf::open_url("https://www.patreon.com/LizardByte");
-  }
-
-  void tray_donate_paypal_cb([[maybe_unused]] struct tray_menu *item) {
-    platf::open_url("https://www.paypal.com/paypalme/ReenigneArcher");
->>>>>>> 1a96d135
   }
 
   void tray_reset_display_device_config_cb([[maybe_unused]] struct tray_menu *item) {
@@ -226,37 +213,6 @@
     return 0;
   }
 
-<<<<<<< HEAD
-  void run_tray() {
-    // create the system tray
-  #if defined(__APPLE__) || defined(__MACH__)
-    // macOS requires that UI elements be created on the main thread
-    // creating tray using dispatch queue does not work, although the code doesn't actually throw any (visible) errors
-
-    // dispatch_async(dispatch_get_main_queue(), ^{
-    //   system_tray();
-    // });
-
-    BOOST_LOG(info) << "system_tray() is not yet implemented for this platform."sv;
-  #else  // Windows, Linux
-    // create tray in separate thread
-
-  #ifdef _WIN32
-    std::string tmp_str = "Open Apollo (" + config::nvhttp.sunshine_name + ":" + std::to_string(net::map_port(confighttp::PORT_HTTPS)) + ")";
-    static const std::string title_str = utf8ToAcp(tmp_str);
-  #else
-    static const std::string title_str = "Open Apollo (" + config::nvhttp.sunshine_name + ":" + std::to_string(net::map_port(confighttp::PORT_HTTPS)) + ")";
-  #endif
-    tray.menu[0].text = title_str.c_str();
-
-    if (config::sunshine.hide_tray_controls) {
-      tray.menu[1].text = nullptr;
-    }
-
-    std::thread tray_thread(system_tray);
-    tray_thread.detach();
-  #endif
-=======
   int process_tray_events() {
     if (!tray_initialized) {
       return 1;
@@ -269,7 +225,6 @@
     }
 
     return 0;
->>>>>>> 1a96d135
   }
 
   int end_tray() {
@@ -293,7 +248,6 @@
 
     tray_update(&tray);
     tray.icon = TRAY_ICON_PLAYING;
-<<<<<<< HEAD
     tray.notification_title = "App launched";
     char msg[256];
     static char force_close_msg[256];
@@ -304,13 +258,6 @@
     strncpy(force_close_msg, utf8ToAcp(force_close_msg).c_str(), std::size(force_close_msg) - 1);
   #endif
     tray.notification_text = msg;
-=======
-    tray.notification_title = "Stream Started";
-
-    static std::string msg = std::format("Streaming started for {}", app_name);
-    tray.notification_text = msg.c_str();
-    tray.tooltip = msg.c_str();
->>>>>>> 1a96d135
     tray.notification_icon = TRAY_ICON_PLAYING;
     tray.tooltip = PROJECT_NAME;
     tray.menu[2].text = force_close_msg;
@@ -328,7 +275,6 @@
     tray.notification_icon = nullptr;
     tray.icon = TRAY_ICON_PAUSING;
     tray_update(&tray);
-<<<<<<< HEAD
     char msg[256];
     snprintf(msg, std::size(msg), "Streaming paused for %s", app_name.c_str());
   #ifdef _WIN32
@@ -337,14 +283,6 @@
     tray.icon = TRAY_ICON_PAUSING;
     tray.notification_title = "Stream Paused";
     tray.notification_text = msg;
-=======
-
-    static std::string msg = std::format("Streaming paused for {}", app_name);
-    tray.icon = TRAY_ICON_PAUSING;
-    tray.notification_title = "Stream Paused";
-    tray.notification_text = msg.c_str();
-    tray.tooltip = msg.c_str();
->>>>>>> 1a96d135
     tray.notification_icon = TRAY_ICON_PAUSING;
     tray.tooltip = PROJECT_NAME;
     tray_update(&tray);
@@ -361,20 +299,15 @@
     tray.notification_icon = nullptr;
     tray.icon = TRAY_ICON;
     tray_update(&tray);
-<<<<<<< HEAD
     char msg[256];
     snprintf(msg, std::size(msg), "Streaming stopped for %s", app_name.c_str());
   #ifdef _WIN32
     strncpy(msg, utf8ToAcp(msg).c_str(), std::size(msg) - 1);
   #endif
-=======
-
-    static std::string msg = std::format("Application {} successfully stopped", app_name);
->>>>>>> 1a96d135
     tray.icon = TRAY_ICON;
     tray.notification_icon = TRAY_ICON;
     tray.notification_title = "Application Stopped";
-    tray.notification_text = msg.c_str();
+    tray.notification_text = msg;
     tray.tooltip = PROJECT_NAME;
     tray.menu[2].text = TRAY_MSG_NO_APP_RUNNING;
     tray_update(&tray);
@@ -426,16 +359,11 @@
     tray.notification_icon = TRAY_ICON_LOCKED;
     tray.tooltip = PROJECT_NAME;
     tray.notification_cb = []() {
-<<<<<<< HEAD
-      launch_ui_with_path("/pin#PIN");
-=======
-      launch_ui("/pin");
->>>>>>> 1a96d135
+      launch_ui("/pin#PIN");
     };
     tray_update(&tray);
   }
 
-<<<<<<< HEAD
   void
   update_tray_paired(std::string device_name) {
     if (!tray_initialized) {
@@ -481,7 +409,8 @@
     tray.notification_icon = TRAY_ICON;
     tray.tooltip = PROJECT_NAME;
     tray_update(&tray);
-=======
+  }
+
   // Threading functions available on all platforms
   static void tray_thread_worker() {
     BOOST_LOG(info) << "System tray thread started"sv;
@@ -512,10 +441,53 @@
     BOOST_LOG(info) << "System tray thread ended"sv;
   }
 
+  // void run_tray() {
+  //   // create the system tray
+  // #if defined(__APPLE__) || defined(__MACH__)
+  //   // macOS requires that UI elements be created on the main thread
+  //   // creating tray using dispatch queue does not work, although the code doesn't actually throw any (visible) errors
+
+  //   // dispatch_async(dispatch_get_main_queue(), ^{
+  //   //   system_tray();
+  //   // });
+
+  //   BOOST_LOG(info) << "system_tray() is not yet implemented for this platform."sv;
+  // #else  // Windows, Linux
+  //   // create tray in separate thread
+
+  // #ifdef _WIN32
+  //   std::string tmp_str = "Open Apollo (" + config::nvhttp.sunshine_name + ":" + std::to_string(net::map_port(confighttp::PORT_HTTPS)) + ")";
+  //   static const std::string title_str = utf8ToAcp(tmp_str);
+  // #else
+  //   static const std::string title_str = "Open Apollo (" + config::nvhttp.sunshine_name + ":" + std::to_string(net::map_port(confighttp::PORT_HTTPS)) + ")";
+  // #endif
+  //   tray.menu[0].text = title_str.c_str();
+
+  //   if (config::sunshine.hide_tray_controls) {
+  //     tray.menu[1].text = nullptr;
+  //   }
+
+  //   std::thread tray_thread(system_tray);
+  //   tray_thread.detach();
+  // #endif
+  // }
+
   int init_tray_threaded() {
     if (tray_thread_running) {
       BOOST_LOG(warning) << "Tray thread is already running"sv;
       return 1;
+    }
+
+  #ifdef _WIN32
+    std::string tmp_str = "Open Apollo (" + config::nvhttp.sunshine_name + ":" + std::to_string(net::map_port(confighttp::PORT_HTTPS)) + ")";
+    static const std::string title_str = utf8ToAcp(tmp_str);
+  #else
+    static const std::string title_str = "Open Apollo (" + config::nvhttp.sunshine_name + ":" + std::to_string(net::map_port(confighttp::PORT_HTTPS)) + ")";
+  #endif
+    tray.menu[0].text = title_str.c_str();
+
+    if (config::sunshine.hide_tray_controls) {
+      tray.menu[1].text = nullptr;
     }
 
     tray_thread_should_exit = false;
@@ -569,7 +541,6 @@
 
     BOOST_LOG(info) << "System tray thread stopped"sv;
     return 0;
->>>>>>> 1a96d135
   }
 
 }  // namespace system_tray
