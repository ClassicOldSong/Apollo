/**
 * @file src/audio.cpp
 * @brief Definitions for audio capture and encoding.
 */
// standard includes
#include <thread>

// lib includes
#include <opus/opus_multistream.h>

// local includes
#include "audio.h"
#include "config.h"
#include "globals.h"
#include "logging.h"
#include "platform/common.h"
#include "thread_safe.h"
#include "utility.h"

namespace audio {
  using namespace std::literals;
  using opus_t = util::safe_ptr<OpusMSEncoder, opus_multistream_encoder_destroy>;
  using sample_queue_t = std::shared_ptr<safe::queue_t<std::vector<float>>>;

  static int start_audio_control(audio_ctx_t &ctx);
  static void stop_audio_control(audio_ctx_t &);
  static void apply_surround_params(opus_stream_config_t &stream, const stream_params_t &params);

  int map_stream(int channels, bool quality);

  constexpr auto SAMPLE_RATE = 48000;

  // NOTE: If you adjust the bitrates listed here, make sure to update the
  // corresponding bitrate adjustment logic in rtsp_stream::cmd_announce()
  opus_stream_config_t stream_configs[MAX_STREAM_CONFIG] {
    {
      SAMPLE_RATE,
      2,
      1,
      1,
      platf::speaker::map_stereo,
      96000,
    },
    {
      SAMPLE_RATE,
      2,
      1,
      1,
      platf::speaker::map_stereo,
      512000,
    },
    {
      SAMPLE_RATE,
      6,
      4,
      2,
      platf::speaker::map_surround51,
      256000,
    },
    {
      SAMPLE_RATE,
      6,
      6,
      0,
      platf::speaker::map_surround51,
      1536000,
    },
    {
      SAMPLE_RATE,
      8,
      5,
      3,
      platf::speaker::map_surround71,
      450000,
    },
    {
      SAMPLE_RATE,
      8,
      8,
      0,
      platf::speaker::map_surround71,
      2048000,
    },
  };

  void encodeThread(sample_queue_t samples, config_t config, void *channel_data) {
    auto packets = mail::man->queue<packet_t>(mail::audio_packets);
    auto stream = stream_configs[map_stream(config.channels, config.flags[config_t::HIGH_QUALITY])];
    if (config.flags[config_t::CUSTOM_SURROUND_PARAMS]) {
      apply_surround_params(stream, config.customStreamParams);
    }

    // Encoding takes place on this thread
    platf::adjust_thread_priority(platf::thread_priority_e::high);

    opus_t opus {opus_multistream_encoder_create(
      stream.sampleRate,
      stream.channelCount,
      stream.streams,
      stream.coupledStreams,
      stream.mapping,
      OPUS_APPLICATION_RESTRICTED_LOWDELAY,
      nullptr
    )};

    opus_multistream_encoder_ctl(opus.get(), OPUS_SET_BITRATE(stream.bitrate));
    opus_multistream_encoder_ctl(opus.get(), OPUS_SET_VBR(0));

    BOOST_LOG(info) << "Opus initialized: "sv << stream.sampleRate / 1000 << " kHz, "sv
                    << stream.channelCount << " channels, "sv
                    << stream.bitrate / 1000 << " kbps (total), LOWDELAY"sv;

    auto frame_size = config.packetDuration * stream.sampleRate / 1000;
    while (auto sample = samples->pop()) {
      buffer_t packet {1400};

      int bytes = opus_multistream_encode_float(opus.get(), sample->data(), frame_size, std::begin(packet), packet.size());
      if (bytes < 0) {
        BOOST_LOG(error) << "Couldn't encode audio: "sv << opus_strerror(bytes);
        packets->stop();

        return;
      }

      packet.fake_resize(bytes);
      packets->raise(channel_data, std::move(packet));
    }
  }

  void capture(safe::mail_t mail, config_t config, void *channel_data) {
    auto shutdown_event = mail->event<bool>(mail::shutdown);
<<<<<<< HEAD

    if (config.input_only) {
      BOOST_LOG(info) << "Input only session, audio will not be captured."sv;
      shutdown_event->view();
      return;
    }

=======
    if (!config::audio.stream) {
      shutdown_event->view();
      return;
    }
>>>>>>> e81a3f02
    auto stream = stream_configs[map_stream(config.channels, config.flags[config_t::HIGH_QUALITY])];
    if (config.flags[config_t::CUSTOM_SURROUND_PARAMS]) {
      apply_surround_params(stream, config.customStreamParams);
    }

    auto ref = get_audio_ctx_ref();
    if (!ref) {
      return;
    }

    auto init_failure_fg = util::fail_guard([&shutdown_event]() {
      BOOST_LOG(error) << "Unable to initialize audio capture. The stream will not have audio."sv;

      // Wait for shutdown to be signalled if we fail init.
      // This allows streaming to continue without audio.
      shutdown_event->view();
      return;
    });

    auto &control = ref->control;
    if (!control) {
      return;
    }

    // Order of priority:
    // 1. Virtual sink
    // 2. Audio sink
    // 3. Host
    std::string *sink = &ref->sink.host;
    if (!config::audio.sink.empty()) {
      sink = &config::audio.sink;
    }

    // Prefer the virtual sink if host playback is disabled or there's no other sink
    if (ref->sink.null && (!config.flags[config_t::HOST_AUDIO] || sink->empty())) {
      auto &null = *ref->sink.null;
      switch (stream.channelCount) {
        case 2:
          sink = &null.stereo;
          break;
        case 6:
          sink = &null.surround51;
          break;
        case 8:
          sink = &null.surround71;
          break;
      }
    }

    BOOST_LOG(info) << "Selected audio sink: "sv << *sink;

    // Only the first to start a session may change the default sink
    if (!ref->sink_flag->exchange(true, std::memory_order_acquire)) {
      // If the selected sink is different than the current one, change sinks.
      ref->restore_sink = ref->sink.host != *sink;
      if (ref->restore_sink) {
        if (control->set_sink(*sink)) {
          return;
        }
      }
    }

    auto frame_size = config.packetDuration * stream.sampleRate / 1000;
    auto mic = control->microphone(stream.mapping, stream.channelCount, stream.sampleRate, frame_size);
    if (!mic) {
      return;
    }

    // Audio is initialized, so we don't want to print the failure message
    init_failure_fg.disable();

    // Capture takes place on this thread
    platf::adjust_thread_priority(platf::thread_priority_e::critical);

    auto samples = std::make_shared<sample_queue_t::element_type>(30);
    std::thread thread {encodeThread, samples, config, channel_data};

    auto fg = util::fail_guard([&]() {
      samples->stop();
      thread.join();

      shutdown_event->view();
    });

    int samples_per_frame = frame_size * stream.channelCount;

    while (!shutdown_event->peek()) {
      std::vector<float> sample_buffer;
      sample_buffer.resize(samples_per_frame);

      auto status = mic->sample(sample_buffer);
      switch (status) {
        case platf::capture_e::ok:
          break;
        case platf::capture_e::timeout:
          continue;
        case platf::capture_e::reinit:
          if (config::audio.auto_capture) {
            BOOST_LOG(info) << "Reinitializing audio capture"sv;
            mic.reset();
            do {
              mic = control->microphone(stream.mapping, stream.channelCount, stream.sampleRate, frame_size);
              if (!mic) {
                BOOST_LOG(warning) << "Couldn't re-initialize audio input"sv;
              }
            } while (!mic && !shutdown_event->view(5s));
          }

          continue;
        default:
          return;
      }

      samples->raise(std::move(sample_buffer));
    }
  }

  audio_ctx_ref_t get_audio_ctx_ref() {
    static auto control_shared {safe::make_shared<audio_ctx_t>(start_audio_control, stop_audio_control)};
    return control_shared.ref();
  }

  bool is_audio_ctx_sink_available(const audio_ctx_t &ctx) {
    if (!ctx.control) {
      return false;
    }

    const std::string &sink = ctx.sink.host.empty() ? config::audio.sink : ctx.sink.host;
    if (sink.empty()) {
      return false;
    }

    return ctx.control->is_sink_available(sink);
  }

  int map_stream(int channels, bool quality) {
    int shift = quality ? 1 : 0;
    switch (channels) {
      case 2:
        return STEREO + shift;
      case 6:
        return SURROUND51 + shift;
      case 8:
        return SURROUND71 + shift;
    }
    return STEREO;
  }

  int start_audio_control(audio_ctx_t &ctx) {
    auto fg = util::fail_guard([]() {
      BOOST_LOG(warning) << "There will be no audio"sv;
    });

    ctx.sink_flag = std::make_unique<std::atomic_bool>(false);

    // The default sink has not been replaced yet.
    ctx.restore_sink = false;

    if (!(ctx.control = platf::audio_control())) {
      return 0;
    }

    auto sink = ctx.control->sink_info();
    if (!sink) {
      // Let the calling code know it failed
      ctx.control.reset();
      return 0;
    }

    ctx.sink = std::move(*sink);

    fg.disable();
    return 0;
  }

  void stop_audio_control(audio_ctx_t &ctx) {
    // restore audio-sink if applicable
    if (!ctx.restore_sink) {
      return;
    }

    // Change back to the host sink, unless there was none
    const std::string &sink = ctx.sink.host.empty() ? config::audio.sink : ctx.sink.host;
    if (!sink.empty()) {
      // Best effort, it's allowed to fail
      ctx.control->set_sink(sink);
    }
  }

  void apply_surround_params(opus_stream_config_t &stream, const stream_params_t &params) {
    stream.channelCount = params.channelCount;
    stream.streams = params.streams;
    stream.coupledStreams = params.coupledStreams;
    stream.mapping = params.mapping;
  }
}  // namespace audio<|MERGE_RESOLUTION|>--- conflicted
+++ resolved
@@ -129,20 +129,10 @@
 
   void capture(safe::mail_t mail, config_t config, void *channel_data) {
     auto shutdown_event = mail->event<bool>(mail::shutdown);
-<<<<<<< HEAD
-
-    if (config.input_only) {
-      BOOST_LOG(info) << "Input only session, audio will not be captured."sv;
+    if (!config::audio.stream || config.input_only) {
       shutdown_event->view();
       return;
     }
-
-=======
-    if (!config::audio.stream) {
-      shutdown_event->view();
-      return;
-    }
->>>>>>> e81a3f02
     auto stream = stream_configs[map_stream(config.channels, config.flags[config_t::HIGH_QUALITY])];
     if (config.flags[config_t::CUSTOM_SURROUND_PARAMS]) {
       apply_surround_params(stream, config.customStreamParams);
