--- conflicted
+++ resolved
@@ -1368,11 +1368,7 @@
     http_server_t http_server;
 
     // Verify certificates after establishing connection
-<<<<<<< HEAD
     https_server.verify = [](req_https_t req, SSL *ssl) {
-      crypto::x509_t x509 { SSL_get_peer_certificate(ssl) };
-=======
-    https_server.verify = [add_cert](SSL *ssl) {
       crypto::x509_t x509 {
 #if OPENSSL_VERSION_MAJOR >= 3
         SSL_get1_peer_certificate(ssl)
@@ -1380,7 +1376,6 @@
         SSL_get_peer_certificate(ssl)
 #endif
       };
->>>>>>> ca40cfd2
       if (!x509) {
         BOOST_LOG(info) << "unknown -- denied"sv;
         return false;
