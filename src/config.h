/**
 * @file src/config.h
 * @brief Declarations for the configuration of Sunshine.
 */
#pragma once

// standard includes
#include <bitset>
#include <chrono>
#include <optional>
#include <string>
#include <unordered_map>
#include <vector>
#include <mutex>

// local includes
#include "nvenc/nvenc_config.h"

namespace config {
  // track modified config options
  inline std::unordered_map<std::string, std::string> modified_config_settings;

  struct video_t {
    bool headless_mode;
    bool limit_framerate;
    bool double_refreshrate;
    // ffmpeg params
    int qp;  // higher == more compression and less quality

    int hevc_mode;
    int av1_mode;

    int min_threads;  // Minimum number of threads/slices for CPU encoding

    struct {
      std::string sw_preset;
      std::string sw_tune;
      std::optional<int> svtav1_preset;
    } sw;

    nvenc::nvenc_config nv;
    bool nv_realtime_hags;
    bool nv_opengl_vulkan_on_dxgi;
    bool nv_sunshine_high_power_mode;

    struct {
      int preset;
      int multipass;
      int h264_coder;
      int aq;
      int vbv_percentage_increase;
    } nv_legacy;

    struct {
      std::optional<int> qsv_preset;
      std::optional<int> qsv_cavlc;
      bool qsv_slow_hevc;
    } qsv;

    struct {
      std::optional<int> amd_usage_h264;
      std::optional<int> amd_usage_hevc;
      std::optional<int> amd_usage_av1;
      std::optional<int> amd_rc_h264;
      std::optional<int> amd_rc_hevc;
      std::optional<int> amd_rc_av1;
      std::optional<int> amd_enforce_hrd;
      std::optional<int> amd_quality_h264;
      std::optional<int> amd_quality_hevc;
      std::optional<int> amd_quality_av1;
      std::optional<int> amd_preanalysis;
      std::optional<int> amd_vbaq;
      int amd_coder;
    } amd;

    struct {
      int vt_allow_sw;
      int vt_require_sw;
      int vt_realtime;
      int vt_coder;
    } vt;

    struct {
      bool strict_rc_buffer;
    } vaapi;

    std::string capture;
    std::string encoder;
    std::string adapter_name;
    std::string output_name;

    struct dd_t {
      struct workarounds_t {
        std::chrono::milliseconds hdr_toggle_delay;  ///< Specify whether to apply HDR high-contrast color workaround and what delay to use.
      };

      enum class config_option_e {
        disabled,  ///< Disable the configuration for the device.
        verify_only,  ///< @seealso{display_device::SingleDisplayConfiguration::DevicePreparation}
        ensure_active,  ///< @seealso{display_device::SingleDisplayConfiguration::DevicePreparation}
        ensure_primary,  ///< @seealso{display_device::SingleDisplayConfiguration::DevicePreparation}
        ensure_only_display  ///< @seealso{display_device::SingleDisplayConfiguration::DevicePreparation}
      };

      enum class resolution_option_e {
        disabled,  ///< Do not change resolution.
        automatic,  ///< Change resolution and use the one received from Moonlight.
        manual  ///< Change resolution and use the manually provided one.
      };

      enum class refresh_rate_option_e {
        disabled,  ///< Do not change refresh rate.
        automatic,  ///< Change refresh rate and use the one received from Moonlight.
        manual  ///< Change refresh rate and use the manually provided one.
      };

      enum class hdr_option_e {
        disabled,  ///< Do not change HDR settings.
        automatic  ///< Change HDR settings and use the state requested by Moonlight.
      };

      struct mode_remapping_entry_t {
        std::string requested_resolution;
        std::string requested_fps;
        std::string final_resolution;
        std::string final_refresh_rate;
      };

      struct mode_remapping_t {
        std::vector<mode_remapping_entry_t> mixed;  ///< To be used when `resolution_option` and `refresh_rate_option` is set to `automatic`.
        std::vector<mode_remapping_entry_t> resolution_only;  ///< To be use when only `resolution_option` is set to `automatic`.
        std::vector<mode_remapping_entry_t> refresh_rate_only;  ///< To be use when only `refresh_rate_option` is set to `automatic`.
      };

      config_option_e configuration_option;
      resolution_option_e resolution_option;
      std::string manual_resolution;  ///< Manual resolution in case `resolution_option == resolution_option_e::manual`.
      refresh_rate_option_e refresh_rate_option;
      std::string manual_refresh_rate;  ///< Manual refresh rate in case `refresh_rate_option == refresh_rate_option_e::manual`.
      hdr_option_e hdr_option;
      std::chrono::milliseconds config_revert_delay;  ///< Time to wait until settings are reverted (after stream ends/app exists).
      bool config_revert_on_disconnect;  ///< Specify whether to revert display configuration on client disconnect.
      mode_remapping_t mode_remapping;
      workarounds_t wa;
    } dd;

    int max_bitrate;  // Maximum bitrate, sets ceiling in kbps for bitrate requested from client

    std::string fallback_mode;
    bool isolated_virtual_display_option;
  };

  struct audio_t {
    std::string sink;
    std::string virtual_sink;
    bool stream;
    bool install_steam_drivers;
    bool keep_default;
    bool auto_capture;
  };

  constexpr int ENCRYPTION_MODE_NEVER = 0;  // Never use video encryption, even if the client supports it
  constexpr int ENCRYPTION_MODE_OPPORTUNISTIC = 1;  // Use video encryption if available, but stream without it if not supported
  constexpr int ENCRYPTION_MODE_MANDATORY = 2;  // Always use video encryption and refuse clients that can't encrypt

  struct stream_t {
    std::chrono::milliseconds ping_timeout;

    std::string file_apps;

    int fec_percentage;

    // Video encryption settings for LAN and WAN streams
    int lan_encryption_mode;
    int wan_encryption_mode;
  };

  struct nvhttp_t {
    // Could be any of the following values:
    // pc|lan|wan
    std::string origin_web_ui_allowed;

    std::string pkey;
    std::string cert;

    std::string sunshine_name;

    std::string file_state;

    std::string external_ip;
  };

  struct input_t {
    std::unordered_map<int, int> keybindings;

    std::chrono::milliseconds back_button_timeout;
    std::chrono::milliseconds key_repeat_delay;
    std::chrono::duration<double> key_repeat_period;

    std::string gamepad;
    bool ds4_back_as_touchpad_click;
    bool motion_as_ds4;
    bool touchpad_as_ds4;

    bool keyboard;
    bool mouse;
    bool controller;

    bool always_send_scancodes;

    bool high_resolution_scrolling;
    bool native_pen_touch;

    bool enable_input_only_mode;
<<<<<<< HEAD
    bool forward_rumble;
=======
    // Alternate Controller Numbering Mode
    bool enable_alt_controller_numbering_mode;
    std::string alt_controller_order_string;
    int alt_controller_count;
>>>>>>> 026d4add
  };

  namespace flag {
    enum flag_e : std::size_t {
      PIN_STDIN = 0,  ///< Read PIN from stdin instead of http
      FRESH_STATE,  ///< Do not load or save state
      FORCE_VIDEO_HEADER_REPLACE,  ///< force replacing headers inside video data
      UPNP,  ///< Try Universal Plug 'n Play
      CONST_PIN,  ///< Use "universal" pin
      FLAG_SIZE  ///< Number of flags
    };
  }  // namespace flag

  struct prep_cmd_t {
    prep_cmd_t(std::string &&do_cmd, std::string &&undo_cmd, bool &&elevated):
        do_cmd(std::move(do_cmd)),
        undo_cmd(std::move(undo_cmd)),
        elevated(std::move(elevated)) {
    }

    explicit prep_cmd_t(std::string &&do_cmd, bool &&elevated):
        do_cmd(std::move(do_cmd)),
        elevated(std::move(elevated)) {
    }

    std::string do_cmd;
    std::string undo_cmd;
    bool elevated;
  };

  struct server_cmd_t {
    server_cmd_t(std::string &&cmd_name, std::string &&cmd_val, bool &&elevated):
        cmd_name(std::move(cmd_name)),
        cmd_val(std::move(cmd_val)),
        elevated(std::move(elevated)) {
    }
    std::string cmd_name;
    std::string cmd_val;
    bool elevated;
  };

  struct sunshine_t {
    bool hide_tray_controls;
    bool enable_pairing;
    bool enable_discovery;
    bool envvar_compatibility_mode;
    std::string locale;
    int min_log_level;
    std::bitset<flag::FLAG_SIZE> flags;
    std::string credentials_file;

    std::string username;
    std::string password;
    std::string salt;

    std::string config_file;

    struct cmd_t {
      std::string name;
      int argc;
      char **argv;
    } cmd;

    std::uint16_t port;
    std::string address_family;

    std::string log_file;
    bool notify_pre_releases;
    bool legacy_ordering;
    std::vector<prep_cmd_t> prep_cmds;
    std::vector<prep_cmd_t> state_cmds;
    std::vector<server_cmd_t> server_cmds;
  };
  
  // Alternate Controller Numbering Mode
  struct alt_gamepad_numbering_t {
    std::mutex alt_gamepad_numbering_mutex;
    std::vector< std::string > sDeviceNames;
    volatile bool bFirstTimeControllerAllocation { true };
    volatile bool bFirstTimeParsing { true };
    volatile bool bFirstTimeFeedbackQueues { true };
  }; 

  extern alt_gamepad_numbering_t alt_gamepad_numbering;
  extern video_t video;
  extern audio_t audio;
  extern stream_t stream;
  extern nvhttp_t nvhttp;
  extern input_t input;
  extern sunshine_t sunshine;

  int parse(int argc, char *argv[]);
  std::unordered_map<std::string, std::string> parse_config(const std::string_view &file_content);
}  // namespace config<|MERGE_RESOLUTION|>--- conflicted
+++ resolved
@@ -212,14 +212,11 @@
     bool native_pen_touch;
 
     bool enable_input_only_mode;
-<<<<<<< HEAD
     bool forward_rumble;
-=======
     // Alternate Controller Numbering Mode
     bool enable_alt_controller_numbering_mode;
     std::string alt_controller_order_string;
     int alt_controller_count;
->>>>>>> 026d4add
   };
 
   namespace flag {
