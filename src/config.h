/**
 * @file src/config.h
 * @brief Declarations for the configuration of Sunshine.
 */
#pragma once

// standard includes
#include <bitset>
#include <chrono>
#include <optional>
#include <string>
#include <unordered_map>
#include <vector>

// local includes
#include "nvenc/nvenc_config.h"

namespace config {
  struct video_t {
    bool headless_mode;
    bool limit_framerate;
    bool double_refreshrate;
    // ffmpeg params
    int qp;  // higher == more compression and less quality

    int hevc_mode;
    int av1_mode;

    int min_threads;  // Minimum number of threads/slices for CPU encoding

    struct {
      std::string sw_preset;
      std::string sw_tune;
      std::optional<int> svtav1_preset;
    } sw;

    nvenc::nvenc_config nv;
    bool nv_realtime_hags;
    bool nv_opengl_vulkan_on_dxgi;
    bool nv_sunshine_high_power_mode;

    struct {
      int preset;
      int multipass;
      int h264_coder;
      int aq;
      int vbv_percentage_increase;
    } nv_legacy;

    struct {
      std::optional<int> qsv_preset;
      std::optional<int> qsv_cavlc;
      bool qsv_slow_hevc;
    } qsv;

    struct {
      std::optional<int> amd_usage_h264;
      std::optional<int> amd_usage_hevc;
      std::optional<int> amd_usage_av1;
      std::optional<int> amd_rc_h264;
      std::optional<int> amd_rc_hevc;
      std::optional<int> amd_rc_av1;
      std::optional<int> amd_enforce_hrd;
      std::optional<int> amd_quality_h264;
      std::optional<int> amd_quality_hevc;
      std::optional<int> amd_quality_av1;
      std::optional<int> amd_preanalysis;
      std::optional<int> amd_vbaq;
      int amd_coder;
    } amd;

    struct {
      int vt_allow_sw;
      int vt_require_sw;
      int vt_realtime;
      int vt_coder;
    } vt;

    struct {
      bool strict_rc_buffer;
    } vaapi;

    std::string capture;
    std::string encoder;
    std::string adapter_name;
    std::string output_name;

    struct dd_t {
      struct workarounds_t {
        bool hdr_toggle;  ///< Specify whether to apply HDR high-contrast color workaround.
      };

      enum class config_option_e {
        disabled,  ///< Disable the configuration for the device.
        verify_only,  ///< @seealso{display_device::SingleDisplayConfiguration::DevicePreparation}
        ensure_active,  ///< @seealso{display_device::SingleDisplayConfiguration::DevicePreparation}
        ensure_primary,  ///< @seealso{display_device::SingleDisplayConfiguration::DevicePreparation}
        ensure_only_display  ///< @seealso{display_device::SingleDisplayConfiguration::DevicePreparation}
      };

      enum class resolution_option_e {
        disabled,  ///< Do not change resolution.
        automatic,  ///< Change resolution and use the one received from Moonlight.
        manual  ///< Change resolution and use the manually provided one.
      };

      enum class refresh_rate_option_e {
        disabled,  ///< Do not change refresh rate.
        automatic,  ///< Change refresh rate and use the one received from Moonlight.
        manual  ///< Change refresh rate and use the manually provided one.
      };

      enum class hdr_option_e {
        disabled,  ///< Do not change HDR settings.
        automatic  ///< Change HDR settings and use the state requested by Moonlight.
      };

      struct mode_remapping_entry_t {
        std::string requested_resolution;
        std::string requested_fps;
        std::string final_resolution;
        std::string final_refresh_rate;
      };

      struct mode_remapping_t {
        std::vector<mode_remapping_entry_t> mixed;  ///< To be used when `resolution_option` and `refresh_rate_option` is set to `automatic`.
        std::vector<mode_remapping_entry_t> resolution_only;  ///< To be use when only `resolution_option` is set to `automatic`.
        std::vector<mode_remapping_entry_t> refresh_rate_only;  ///< To be use when only `refresh_rate_option` is set to `automatic`.
      };

      config_option_e configuration_option;
      resolution_option_e resolution_option;
      std::string manual_resolution;  ///< Manual resolution in case `resolution_option == resolution_option_e::manual`.
      refresh_rate_option_e refresh_rate_option;
      std::string manual_refresh_rate;  ///< Manual refresh rate in case `refresh_rate_option == refresh_rate_option_e::manual`.
      hdr_option_e hdr_option;
      std::chrono::milliseconds config_revert_delay;  ///< Time to wait until settings are reverted (after stream ends/app exists).
      bool config_revert_on_disconnect;  ///< Specify whether to revert display configuration on client disconnect.
      mode_remapping_t mode_remapping;
      workarounds_t wa;
    } dd;

    int min_fps_factor;  // Minimum fps target, determines minimum frame time
<<<<<<< HEAD
    std::string fallback_mode;
=======
    int max_bitrate;  // Maximum bitrate, sets ceiling in kbps for bitrate requested from client
>>>>>>> 9aaa40c3
  };

  struct audio_t {
    std::string sink;
    std::string virtual_sink;
    bool install_steam_drivers;
    bool keep_default;
    bool auto_capture;
  };

  constexpr int ENCRYPTION_MODE_NEVER = 0;  // Never use video encryption, even if the client supports it
  constexpr int ENCRYPTION_MODE_OPPORTUNISTIC = 1;  // Use video encryption if available, but stream without it if not supported
  constexpr int ENCRYPTION_MODE_MANDATORY = 2;  // Always use video encryption and refuse clients that can't encrypt

  struct stream_t {
    std::chrono::milliseconds ping_timeout;

    std::string file_apps;

    int fec_percentage;

    // Video encryption settings for LAN and WAN streams
    int lan_encryption_mode;
    int wan_encryption_mode;
  };

  struct nvhttp_t {
    // Could be any of the following values:
    // pc|lan|wan
    std::string origin_web_ui_allowed;

    std::string pkey;
    std::string cert;

    std::string sunshine_name;

    std::string file_state;

    std::string external_ip;
  };

  struct input_t {
    std::unordered_map<int, int> keybindings;

    std::chrono::milliseconds back_button_timeout;
    std::chrono::milliseconds key_repeat_delay;
    std::chrono::duration<double> key_repeat_period;

    std::string gamepad;
    bool ds4_back_as_touchpad_click;
    bool motion_as_ds4;
    bool touchpad_as_ds4;

    bool keyboard;
    bool mouse;
    bool controller;

    bool always_send_scancodes;

    bool high_resolution_scrolling;
    bool native_pen_touch;

    bool enable_input_only_mode;
  };

  namespace flag {
    enum flag_e : std::size_t {
      PIN_STDIN = 0,  ///< Read PIN from stdin instead of http
      FRESH_STATE,  ///< Do not load or save state
      FORCE_VIDEO_HEADER_REPLACE,  ///< force replacing headers inside video data
      UPNP,  ///< Try Universal Plug 'n Play
      CONST_PIN,  ///< Use "universal" pin
      FLAG_SIZE  ///< Number of flags
    };
  }  // namespace flag

  struct prep_cmd_t {
    prep_cmd_t(std::string &&do_cmd, std::string &&undo_cmd, bool &&elevated):
        do_cmd(std::move(do_cmd)),
        undo_cmd(std::move(undo_cmd)),
        elevated(std::move(elevated)) {
    }

    explicit prep_cmd_t(std::string &&do_cmd, bool &&elevated):
        do_cmd(std::move(do_cmd)),
        elevated(std::move(elevated)) {
    }

    std::string do_cmd;
    std::string undo_cmd;
    bool elevated;
  };

  struct server_cmd_t {
    server_cmd_t(std::string &&cmd_name, std::string &&cmd_val, bool &&elevated):
        cmd_name(std::move(cmd_name)),
        cmd_val(std::move(cmd_val)),
        elevated(std::move(elevated)) {
    }
    std::string cmd_name;
    std::string cmd_val;
    bool elevated;
  };

  struct sunshine_t {
    bool hide_tray_controls;
    bool enable_pairing;
    std::string locale;
    int min_log_level;
    std::bitset<flag::FLAG_SIZE> flags;
    std::string credentials_file;

    std::string username;
    std::string password;
    std::string salt;

    std::string config_file;

    struct cmd_t {
      std::string name;
      int argc;
      char **argv;
    } cmd;

    std::uint16_t port;
    std::string address_family;

    std::string log_file;
    bool notify_pre_releases;
    std::vector<prep_cmd_t> prep_cmds;
    std::vector<server_cmd_t> server_cmds;
  };

  extern video_t video;
  extern audio_t audio;
  extern stream_t stream;
  extern nvhttp_t nvhttp;
  extern input_t input;
  extern sunshine_t sunshine;

  int parse(int argc, char *argv[]);
  std::unordered_map<std::string, std::string> parse_config(const std::string_view &file_content);
}  // namespace config<|MERGE_RESOLUTION|>--- conflicted
+++ resolved
@@ -141,11 +141,9 @@
     } dd;
 
     int min_fps_factor;  // Minimum fps target, determines minimum frame time
-<<<<<<< HEAD
+    int max_bitrate;  // Maximum bitrate, sets ceiling in kbps for bitrate requested from client
+
     std::string fallback_mode;
-=======
-    int max_bitrate;  // Maximum bitrate, sets ceiling in kbps for bitrate requested from client
->>>>>>> 9aaa40c3
   };
 
   struct audio_t {
