/**
 * @file src/config.h
 * @brief Declarations for the configuration of Sunshine.
 */
#pragma once

// standard includes
#include <bitset>
#include <chrono>
#include <optional>
#include <string>
#include <unordered_map>
#include <vector>

// local includes
#include "nvenc/nvenc_config.h"

namespace config {
  // track modified config options
  inline std::unordered_map<std::string, std::string> modified_config_settings;

  struct video_t {
    bool headless_mode;
    bool limit_framerate;
    bool double_refreshrate;
    // ffmpeg params
    int qp;  // higher == more compression and less quality

    int hevc_mode;
    int av1_mode;

    int min_threads;  // Minimum number of threads/slices for CPU encoding

    struct {
      std::string sw_preset;
      std::string sw_tune;
      std::optional<int> svtav1_preset;
    } sw;

    nvenc::nvenc_config nv;
    bool nv_realtime_hags;
    bool nv_opengl_vulkan_on_dxgi;
    bool nv_sunshine_high_power_mode;

    struct {
      int preset;
      int multipass;
      int h264_coder;
      int aq;
      int vbv_percentage_increase;
    } nv_legacy;

    struct {
      std::optional<int> qsv_preset;
      std::optional<int> qsv_cavlc;
      bool qsv_slow_hevc;
    } qsv;

    struct {
      std::optional<int> amd_usage_h264;
      std::optional<int> amd_usage_hevc;
      std::optional<int> amd_usage_av1;
      std::optional<int> amd_rc_h264;
      std::optional<int> amd_rc_hevc;
      std::optional<int> amd_rc_av1;
      std::optional<int> amd_enforce_hrd;
      std::optional<int> amd_quality_h264;
      std::optional<int> amd_quality_hevc;
      std::optional<int> amd_quality_av1;
      std::optional<int> amd_preanalysis;
      std::optional<int> amd_vbaq;
      int amd_coder;
    } amd;

    struct {
      int vt_allow_sw;
      int vt_require_sw;
      int vt_realtime;
      int vt_coder;
    } vt;

    struct {
      bool strict_rc_buffer;
    } vaapi;

    std::string capture;
    std::string encoder;
    std::string adapter_name;
    std::string output_name;

    struct dd_t {
      struct workarounds_t {
        std::chrono::milliseconds hdr_toggle_delay;  ///< Specify whether to apply HDR high-contrast color workaround and what delay to use.
      };

      enum class config_option_e {
        disabled,  ///< Disable the configuration for the device.
        verify_only,  ///< @seealso{display_device::SingleDisplayConfiguration::DevicePreparation}
        ensure_active,  ///< @seealso{display_device::SingleDisplayConfiguration::DevicePreparation}
        ensure_primary,  ///< @seealso{display_device::SingleDisplayConfiguration::DevicePreparation}
        ensure_only_display  ///< @seealso{display_device::SingleDisplayConfiguration::DevicePreparation}
      };

      enum class resolution_option_e {
        disabled,  ///< Do not change resolution.
        automatic,  ///< Change resolution and use the one received from Moonlight.
        manual  ///< Change resolution and use the manually provided one.
      };

      enum class refresh_rate_option_e {
        disabled,  ///< Do not change refresh rate.
        automatic,  ///< Change refresh rate and use the one received from Moonlight.
        manual  ///< Change refresh rate and use the manually provided one.
      };

      enum class hdr_option_e {
        disabled,  ///< Do not change HDR settings.
        automatic  ///< Change HDR settings and use the state requested by Moonlight.
      };

      struct mode_remapping_entry_t {
        std::string requested_resolution;
        std::string requested_fps;
        std::string final_resolution;
        std::string final_refresh_rate;
      };

      struct mode_remapping_t {
        std::vector<mode_remapping_entry_t> mixed;  ///< To be used when `resolution_option` and `refresh_rate_option` is set to `automatic`.
        std::vector<mode_remapping_entry_t> resolution_only;  ///< To be use when only `resolution_option` is set to `automatic`.
        std::vector<mode_remapping_entry_t> refresh_rate_only;  ///< To be use when only `refresh_rate_option` is set to `automatic`.
      };

      config_option_e configuration_option;
      resolution_option_e resolution_option;
      std::string manual_resolution;  ///< Manual resolution in case `resolution_option == resolution_option_e::manual`.
      refresh_rate_option_e refresh_rate_option;
      std::string manual_refresh_rate;  ///< Manual refresh rate in case `refresh_rate_option == refresh_rate_option_e::manual`.
      hdr_option_e hdr_option;
      std::chrono::milliseconds config_revert_delay;  ///< Time to wait until settings are reverted (after stream ends/app exists).
      bool config_revert_on_disconnect;  ///< Specify whether to revert display configuration on client disconnect.
      mode_remapping_t mode_remapping;
      workarounds_t wa;
    } dd;

    int max_bitrate;  // Maximum bitrate, sets ceiling in kbps for bitrate requested from client
    double minimum_fps_target;  ///< Lowest framerate that will be used when streaming. Range 0-1000, 0 = half of client's requested framerate.

    std::string fallback_mode;
    bool isolated_virtual_display_option;
    bool ignore_encoder_probe_failure;
  };

  struct audio_t {
    std::string sink;
    std::string virtual_sink;
    bool stream;
    bool install_steam_drivers;
    bool keep_default;
    bool auto_capture;
  };

  constexpr int ENCRYPTION_MODE_NEVER = 0;  // Never use video encryption, even if the client supports it
  constexpr int ENCRYPTION_MODE_OPPORTUNISTIC = 1;  // Use video encryption if available, but stream without it if not supported
  constexpr int ENCRYPTION_MODE_MANDATORY = 2;  // Always use video encryption and refuse clients that can't encrypt

  struct stream_t {
    std::chrono::milliseconds ping_timeout;

    std::string file_apps;

    int fec_percentage;

    // Video encryption settings for LAN and WAN streams
    int lan_encryption_mode;
    int wan_encryption_mode;
  };

  struct nvhttp_t {
    // Could be any of the following values:
    // pc|lan|wan
    std::string origin_web_ui_allowed;

    std::string pkey;
    std::string cert;

    std::string sunshine_name;

    std::string file_state;

    std::string external_ip;
  };

  struct input_t {
    std::unordered_map<int, int> keybindings;

    std::chrono::milliseconds back_button_timeout;
    std::chrono::milliseconds key_repeat_delay;
    std::chrono::duration<double> key_repeat_period;

    std::string gamepad;
    bool ds4_back_as_touchpad_click;
    bool motion_as_ds4;
    bool touchpad_as_ds4;
    bool ds5_inputtino_randomize_mac;

    bool keyboard;
    bool mouse;
    bool controller;

    bool always_send_scancodes;

    bool high_resolution_scrolling;
    bool native_pen_touch;

    bool enable_input_only_mode;
    bool forward_rumble;
  };

  namespace flag {
    enum flag_e : std::size_t {
      PIN_STDIN = 0,  ///< Read PIN from stdin instead of http
      FRESH_STATE,  ///< Do not load or save state
      FORCE_VIDEO_HEADER_REPLACE,  ///< force replacing headers inside video data
      UPNP,  ///< Try Universal Plug 'n Play
      CONST_PIN,  ///< Use "universal" pin
      FLAG_SIZE  ///< Number of flags
    };
  }  // namespace flag

  struct prep_cmd_t {
    prep_cmd_t(std::string &&do_cmd, std::string &&undo_cmd, bool &&elevated):
        do_cmd(std::move(do_cmd)),
        undo_cmd(std::move(undo_cmd)),
        elevated(std::move(elevated)) {
    }

    explicit prep_cmd_t(std::string &&do_cmd, bool &&elevated):
        do_cmd(std::move(do_cmd)),
        elevated(std::move(elevated)) {
    }

    std::string do_cmd;
    std::string undo_cmd;
    bool elevated;
  };

  struct server_cmd_t {
    server_cmd_t(std::string &&cmd_name, std::string &&cmd_val, bool &&elevated):
        cmd_name(std::move(cmd_name)),
        cmd_val(std::move(cmd_val)),
        elevated(std::move(elevated)) {
    }
    std::string cmd_name;
    std::string cmd_val;
    bool elevated;
  };

  struct sunshine_t {
    bool hide_tray_controls;
    bool enable_pairing;
    bool enable_discovery;
    bool envvar_compatibility_mode;
    std::string locale;
    int min_log_level;
    std::bitset<flag::FLAG_SIZE> flags;
    std::string credentials_file;

    std::string username;
    std::string password;
    std::string salt;

    std::string config_file;

    struct cmd_t {
      std::string name;
      int argc;
      char **argv;
    } cmd;

    std::uint16_t port;
    std::string address_family;

    std::string log_file;
    bool notify_pre_releases;
<<<<<<< HEAD
    bool legacy_ordering;
=======
    bool system_tray;
>>>>>>> 1a96d135
    std::vector<prep_cmd_t> prep_cmds;
    std::vector<prep_cmd_t> state_cmds;
    std::vector<server_cmd_t> server_cmds;
  };

  extern video_t video;
  extern audio_t audio;
  extern stream_t stream;
  extern nvhttp_t nvhttp;
  extern input_t input;
  extern sunshine_t sunshine;

  int parse(int argc, char *argv[]);
  std::unordered_map<std::string, std::string> parse_config(const std::string_view &file_content);
}  // namespace config<|MERGE_RESOLUTION|>--- conflicted
+++ resolved
@@ -283,11 +283,8 @@
 
     std::string log_file;
     bool notify_pre_releases;
-<<<<<<< HEAD
     bool legacy_ordering;
-=======
     bool system_tray;
->>>>>>> 1a96d135
     std::vector<prep_cmd_t> prep_cmds;
     std::vector<prep_cmd_t> state_cmds;
     std::vector<server_cmd_t> server_cmds;
