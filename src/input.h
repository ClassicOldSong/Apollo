--- conflicted
+++ resolved
@@ -15,18 +15,9 @@
 namespace input {
   struct input_t;
 
-<<<<<<< HEAD
-  void
-  print(void *input);
-  void
-  reset(std::shared_ptr<input_t> &input);
-  void
-  passthrough(std::shared_ptr<input_t> &input, std::vector<std::uint8_t> &&input_data, const crypto::PERM& permission);
-=======
   void print(void *input);
   void reset(std::shared_ptr<input_t> &input);
-  void passthrough(std::shared_ptr<input_t> &input, std::vector<std::uint8_t> &&input_data);
->>>>>>> dbba364e
+  void passthrough(std::shared_ptr<input_t> &input, std::vector<std::uint8_t> &&input_data, const crypto::PERM& permission);
 
   [[nodiscard]] std::unique_ptr<platf::deinit_t> init();
 
