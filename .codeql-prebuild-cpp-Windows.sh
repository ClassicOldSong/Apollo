--- conflicted
+++ resolved
@@ -2,37 +2,9 @@
 set -e
 
 # update pacman
-pacman --noconfirm -Suy
-
-# install wget
-pacman --noconfirm -S \
-  wget
-
-# download working curl
-wget https://repo.msys2.org/mingw/ucrt64/mingw-w64-ucrt-x86_64-curl-8.8.0-1-any.pkg.tar.zst
+pacman --noconfirm -Syu
 
 # install dependencies
-<<<<<<< HEAD
-pacman -U --noconfirm mingw-w64-ucrt-x86_64-curl-8.8.0-1-any.pkg.tar.zst
-pacman -Syu --noconfirm --ignore=mingw-w64-ucrt-x86_64-curl \
-  base-devel \
-  diffutils \
-  gcc \
-  git \
-  make \
-  mingw-w64-ucrt-x86_64-cmake \
-  mingw-w64-ucrt-x86_64-cppwinrt \
-  mingw-w64-ucrt-x86_64-graphviz \
-  mingw-w64-ucrt-x86_64-miniupnpc \
-  mingw-w64-ucrt-x86_64-nlohmann-json \
-  mingw-w64-ucrt-x86_64-nodejs \
-  mingw-w64-ucrt-x86_64-nsis \
-  mingw-w64-ucrt-x86_64-onevpl \
-  mingw-w64-ucrt-x86_64-openssl \
-  mingw-w64-ucrt-x86_64-opus \
-  mingw-w64-ucrt-x86_64-rust \
-  mingw-w64-ucrt-x86_64-toolchain
-=======
 dependencies=(
   "git"
   "mingw-w64-ucrt-x86_64-boost"
@@ -50,15 +22,16 @@
   "mingw-w64-ucrt-x86_64-toolchain"
 )
 pacman -S --noconfirm "${dependencies[@]}"
->>>>>>> 820180c9
 
 # build
 mkdir -p build
-cd build || exit 1
 cmake \
+  -B build \
+  -G Ninja \
+  -S . \
   -DBUILD_DOCS=OFF \
-  -G "MinGW Makefiles" ..
-mingw32-make -j"$(nproc)"
+  -DBUILD_WERROR=ON
+ninja -C build
 
 # skip autobuild
 echo "skip_autobuild=true" >> "$GITHUB_OUTPUT"